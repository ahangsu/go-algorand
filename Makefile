export GOPATH		:= $(shell go env GOPATH)
GOPATH1		:= $(firstword $(subst :, ,$(GOPATH)))
export GO111MODULE	:= on
export GOPROXY := https://gocenter.io

UNAME		:= $(shell uname)
SRCPATH     := $(shell pwd)
ARCH        := $(shell ./scripts/archtype.sh)
OS_TYPE     := $(shell ./scripts/ostype.sh)

# If build number already set, use it - to ensure same build number across multiple platforms being built
BUILDNUMBER      ?= $(shell ./scripts/compute_build_number.sh)
COMMITHASH       := $(shell ./scripts/compute_build_commit.sh)
BUILDBRANCH      ?= $(shell ./scripts/compute_branch.sh)
BUILDCHANNEL     ?= $(shell ./scripts/compute_branch_channel.sh $(BUILDBRANCH))
DEFAULTNETWORK   ?= $(shell ./scripts/compute_branch_network.sh $(BUILDBRANCH))
DEFAULT_DEADLOCK ?= $(shell ./scripts/compute_branch_deadlock_default.sh $(BUILDBRANCH))

GOTAGSLIST          := sqlite_unlock_notify sqlite_omit_load_extension

ifeq ($(UNAME), Linux)
EXTLDFLAGS := -static-libstdc++ -static-libgcc
ifeq ($(ARCH), amd64)
# the following predicate is abit misleading; it tests if we're not in centos.
ifeq (,$(wildcard /etc/centos-release))
EXTLDFLAGS  += -static
endif
GOTAGSLIST  += osusergo netgo static_build
GOBUILDMODE := -buildmode pie
endif
ifeq ($(ARCH), arm)
ifneq ("$(wildcard /etc/alpine-release)","")
EXTLDFLAGS  += -static
GOTAGSLIST  += osusergo netgo static_build
GOBUILDMODE := -buildmode pie
endif
endif
endif

GOTAGS      := --tags "$(GOTAGSLIST)"
GOTRIMPATH	:= $(shell go help build | grep -q .-trimpath && echo -trimpath)

GOLDFLAGS_BASE  := -X github.com/algorand/go-algorand/config.BuildNumber=$(BUILDNUMBER) \
		 -X github.com/algorand/go-algorand/config.CommitHash=$(COMMITHASH) \
		 -X github.com/algorand/go-algorand/config.Branch=$(BUILDBRANCH) \
		 -X github.com/algorand/go-algorand/config.DefaultDeadlock=$(DEFAULT_DEADLOCK) \
		 -extldflags \"$(EXTLDFLAGS)\"

GOLDFLAGS := $(GOLDFLAGS_BASE) \
		 -X github.com/algorand/go-algorand/config.Channel=$(BUILDCHANNEL)

UNIT_TEST_SOURCES := $(sort $(shell GO111MODULE=off go list ./... | grep -v /go-algorand/test/ ))
ALGOD_API_PACKAGES := $(sort $(shell GO111MODULE=off cd daemon/algod/api; go list ./... ))

<<<<<<< HEAD
MSGP_GENERATE	:= ./protocol ./crypto ./data/basics ./data/transactions ./data/committee ./data/bookkeeping ./data/hashable ./auction ./agreement ./rpcs ./node
=======
MSGP_GENERATE	:= ./protocol ./crypto ./data/basics ./data/transactions ./data/committee ./data/bookkeeping ./data/hashable ./auction ./agreement ./rpcs ./node ./ledger
>>>>>>> fdf3a4c2

default: build

# tools

fmt:
	go fmt ./...
	./scripts/check_license.sh -i

fix: build
	$(GOPATH1)/bin/algofix */

fixcheck: build
	$(GOPATH1)/bin/algofix -error */

lint: deps
	$(GOPATH1)/bin/golint ./...

vet:
	go vet ./...

check_shell:
	find . -type f -name "*.sh" -exec shellcheck {} +

<<<<<<< HEAD
check_shell:
	find . -type f -name "*.sh" -exec shellcheck {} +

sanity: vet fix lint fmt check_license
=======
sanity: vet fix lint fmt
>>>>>>> fdf3a4c2

cover:
	go test $(GOTAGS) -coverprofile=cover.out $(UNIT_TEST_SOURCES)

prof:
	cd node && go test $(GOTAGS) -cpuprofile=cpu.out -memprofile=mem.out -mutexprofile=mutex.out

generate: deps
	PATH=$(GOPATH1)/bin:$$PATH go generate ./...

msgp: $(patsubst %,%/msgp_gen.go,$(MSGP_GENERATE))

%/msgp_gen.go: deps ALWAYS
	$(GOPATH1)/bin/msgp -file ./$(@D) -o $@ -warnmask github.com/algorand/go-algorand
ALWAYS:

# build our fork of libsodium, placing artifacts into crypto/lib/ and crypto/include/
crypto/libs/$(OS_TYPE)/$(ARCH)/lib/libsodium.a:
	mkdir -p crypto/copies/$(OS_TYPE)/$(ARCH)
	cp -R crypto/libsodium-fork crypto/copies/$(OS_TYPE)/$(ARCH)/libsodium-fork
	cd crypto/copies/$(OS_TYPE)/$(ARCH)/libsodium-fork && \
		./autogen.sh --prefix $(SRCPATH)/crypto/libs/$(OS_TYPE)/$(ARCH) && \
		./configure --disable-shared --prefix="$(SRCPATH)/crypto/libs/$(OS_TYPE)/$(ARCH)" && \
		$(MAKE) && \
		$(MAKE) install

deps:
	./scripts/check_deps.sh

# artifacts

# Regenerate algod swagger spec files
ALGOD_API_SWAGGER_SPEC := daemon/algod/api/swagger.json
ALGOD_API_FILES := $(shell find daemon/algod/api/server/common daemon/algod/api/server/v1 daemon/algod/api/spec/v1 -type f) \
	daemon/algod/api/server/router.go
ALGOD_API_SWAGGER_INJECT := daemon/algod/api/server/lib/bundledSpecInject.go

# Note that swagger.json requires the go-swagger dep.
$(ALGOD_API_SWAGGER_SPEC): $(ALGOD_API_FILES) crypto/libs/$(OS_TYPE)/$(ARCH)/lib/libsodium.a
	cd daemon/algod/api && \
		PATH=$(GOPATH1)/bin:$$PATH \
		go generate ./...

$(ALGOD_API_SWAGGER_INJECT): $(ALGOD_API_SWAGGER_SPEC) $(ALGOD_API_SWAGGER_SPEC).validated
	./daemon/algod/api/server/lib/bundle_swagger_json.sh

# Regenerate kmd swagger spec files
KMD_API_SWAGGER_SPEC := daemon/kmd/api/swagger.json
KMD_API_FILES := $(shell find daemon/kmd/api/ -type f | grep -v $(KMD_API_SWAGGER_SPEC))
KMD_API_SWAGGER_WRAPPER := kmdSwaggerWrappers.go
KMD_API_SWAGGER_INJECT := daemon/kmd/lib/kmdapi/bundledSpecInject.go

$(KMD_API_SWAGGER_SPEC): $(KMD_API_FILES) crypto/libs/$(OS_TYPE)/$(ARCH)/lib/libsodium.a
	cd daemon/kmd/lib/kmdapi && \
		python genSwaggerWrappers.py $(KMD_API_SWAGGER_WRAPPER)
	cd daemon/kmd && \
		PATH=$(GOPATH1)/bin:$$PATH \
		go generate ./...
	rm daemon/kmd/lib/kmdapi/$(KMD_API_SWAGGER_WRAPPER)

%/swagger.json.validated: %/swagger.json
	@problem=$$(cat $< | jq -c '.definitions[].properties | select(. != null) | with_entries(select(.value.type=="array" and .value.items.format=="uint8")) | select(. != {}) | keys[]'); \
	if [ "$${problem}" != "" ]; then \
		echo "detected uint8 array in $<:\n$${problem}\nDid you mean to use \"type: string, format: byte\"?"; \
		echo "you will need to fix these swagger problems to allow build to proceed"; \
		exit 1; \
	else \
		touch $@; \
	fi

$(KMD_API_SWAGGER_INJECT): $(KMD_API_SWAGGER_SPEC) $(KMD_API_SWAGGER_SPEC).validated
	./daemon/kmd/lib/kmdapi/bundle_swagger_json.sh

# develop

build: buildsrc gen

buildsrc: crypto/libs/$(OS_TYPE)/$(ARCH)/lib/libsodium.a node_exporter NONGO_BIN deps $(ALGOD_API_SWAGGER_INJECT) $(KMD_API_SWAGGER_INJECT)
	go install $(GOTRIMPATH) $(GOTAGS) $(GOBUILDMODE) -ldflags="$(GOLDFLAGS)" ./...

SOURCES_RACE := github.com/algorand/go-algorand/cmd/kmd

## Build binaries with the race detector enabled in them.
## This allows us to run e2e tests with race detection.
## We overwrite bin-race/kmd with a non -race version due to
## the incredible performance impact of -race on Scrypt.
build-race: build
	@mkdir -p $(GOPATH1)/bin-race
	GOBIN=$(GOPATH1)/bin-race go install $(GOTRIMPATH) $(GOTAGS) -race -ldflags="$(GOLDFLAGS)" ./...
	GOBIN=$(GOPATH1)/bin-race go install $(GOTRIMPATH) $(GOTAGS) -ldflags="$(GOLDFLAGS)" $(SOURCES_RACE)
	go vet ./...

NONGO_BIN_FILES=$(GOPATH1)/bin/find-nodes.sh $(GOPATH1)/bin/update.sh $(GOPATH1)/bin/COPYING $(GOPATH1)/bin/ddconfig.sh

NONGO_BIN: $(NONGO_BIN_FILES)

$(GOPATH1)/bin/find-nodes.sh: scripts/find-nodes.sh

$(GOPATH1)/bin/update.sh: cmd/updater/update.sh

$(GOPATH1)/bin/COPYING: COPYING

$(GOPATH1)/bin/ddconfig.sh: scripts/ddconfig.sh

$(GOPATH1)/bin/%:
	cp -f $< $@

test: build
	go test $(GOTAGS) -race $(UNIT_TEST_SOURCES) -timeout 3600s

fulltest: build-race
	for PACKAGE_DIRECTORY in $(UNIT_TEST_SOURCES) ; do \
		go test $(GOTAGS) -timeout 2000s -race $$PACKAGE_DIRECTORY; \
	done

shorttest: build-race $(addprefix short_test_target_, $(UNIT_TEST_SOURCES))

$(addprefix short_test_target_, $(UNIT_TEST_SOURCES)): build
	@go test $(GOTAGS) -short -timeout 2000s -race $(subst short_test_target_,,$@)

integration: build-race
	./test/scripts/run_integration_tests.sh

testall: fulltest integration

# generated files we should make sure we clean
GENERATED_FILES := daemon/algod/api/bundledSpecInject.go \
	daemon/algod/api/lib/bundledSpecInject.go \
	daemon/kmd/lib/kmdapi/bundledSpecInject.go \
	$(ALGOD_API_SWAGGER_SPEC) $(ALGOD_API_SWAGGER_SPEC).validated \
	$(KMD_API_SWAGGER_SPEC) $(KMD_API_SWAGGER_SPEC).validated

clean:
	go clean -i ./...
	rm -f $(GOPATH1)/bin/node_exporter
	rm -f $(GENERATED_FILES)
	cd crypto/libsodium-fork && \
		test ! -e Makefile || make clean
	rm -rf crypto/lib
	rm -rf crypto/libs
	rm -rf crypto/copies

# clean without crypto
cleango:
	go clean -i ./...
	rm -f $(GOPATH1)/bin/node_exporter
	rm -f $(GENERATED_FILES)

# assign the phony target node_exporter the dependency of the actual executable.
node_exporter: $(GOPATH1)/bin/node_exporter

# The recipe for making the node_exporter is by extracting it from the gzipped&tar file.
# The file is was taken from the S3 cloud and it traditionally stored at
# /travis-build-artifacts-us-ea-1.algorand.network/algorand/node_exporter/latest/node_exporter-stable-linux-x86_64.tar.gz
$(GOPATH1)/bin/node_exporter:
	tar -xzvf installer/external/node_exporter-stable-$(shell ./scripts/ostype.sh)-$(shell uname -m | tr '[:upper:]' '[:lower:]').tar.gz -C $(GOPATH1)/bin

# deploy

deploy:
	scripts/deploy_dev.sh

.PRECIOUS: gen/%/genesis.json

# devnet & testnet
NETWORKS = testnet devnet

gen/%/genesis.dump: gen/%/genesis.json
	./scripts/dump_genesis.sh $< > $@

gen/%/genesis.json: gen/%.json gen/generate.go buildsrc
	$(GOPATH1)/bin/genesis -q -n $(shell basename $(shell dirname $@)) -c $< -d $(subst .json,,$<)

gen: $(addsuffix gen, $(NETWORKS)) mainnetgen

$(addsuffix gen, $(NETWORKS)): %gen: gen/%/genesis.dump

# mainnet

gen/mainnet/genesis.dump: gen/mainnet/genesis.json
	./scripts/dump_genesis.sh gen/mainnet/genesis.json > gen/mainnet/genesis.dump

mainnetgen: gen/mainnet/genesis.dump

gen/mainnet/genesis.json: gen/pregen/mainnet/genesis.csv buildsrc
	mkdir -p gen/mainnet
	cat gen/pregen/mainnet/genesis.csv | $(GOPATH1)/bin/incorporate -m gen/pregen/mainnet/metadata.json > gen/mainnet/genesis.json

capabilities: build
	sudo setcap cap_ipc_lock+ep $(GOPATH1)/bin/kmd

dump: $(addprefix gen/,$(addsuffix /genesis.dump, $(NETWORKS)))

install: build
	scripts/dev_install.sh -p $(GOPATH1)/bin

<<<<<<< HEAD
.PHONY: default fmt vet lint check_license check_shell sanity cover prof deps build test fulltest shorttest clean cleango deploy node_exporter install %gen gen NONGO_BIN

### TARGETS FOR CICD PROCESS

ci-deps:
	scripts/configure_dev-deps.sh && \
	scripts/check_deps.sh

ci-build: buildsrc gen
	mkdir -p $(SRCPATH)/tmp/node_pkgs/$(OS_TYPE)/$(ARCH) && \
	PKG_ROOT=$(SRCPATH)/tmp/node_pkgs/$(OS_TYPE)/$(ARCH) NO_BUILD=True VARIATIONS=$(OS_TYPE)/$(ARCH) scripts/build_packages.sh $(OS_TYPE)/$(ARCH)
=======
.PHONY: default fmt vet lint check_shell sanity cover prof deps build test fulltest shorttest clean cleango deploy node_exporter install %gen gen NONGO_BIN

###### TARGETS FOR CICD PROCESS ######
include ./scripts/release/mule/Makefile.mule
>>>>>>> fdf3a4c2
<|MERGE_RESOLUTION|>--- conflicted
+++ resolved
@@ -52,11 +52,7 @@
 UNIT_TEST_SOURCES := $(sort $(shell GO111MODULE=off go list ./... | grep -v /go-algorand/test/ ))
 ALGOD_API_PACKAGES := $(sort $(shell GO111MODULE=off cd daemon/algod/api; go list ./... ))
 
-<<<<<<< HEAD
-MSGP_GENERATE	:= ./protocol ./crypto ./data/basics ./data/transactions ./data/committee ./data/bookkeeping ./data/hashable ./auction ./agreement ./rpcs ./node
-=======
 MSGP_GENERATE	:= ./protocol ./crypto ./data/basics ./data/transactions ./data/committee ./data/bookkeeping ./data/hashable ./auction ./agreement ./rpcs ./node ./ledger
->>>>>>> fdf3a4c2
 
 default: build
 
@@ -81,14 +77,7 @@
 check_shell:
 	find . -type f -name "*.sh" -exec shellcheck {} +
 
-<<<<<<< HEAD
-check_shell:
-	find . -type f -name "*.sh" -exec shellcheck {} +
-
-sanity: vet fix lint fmt check_license
-=======
 sanity: vet fix lint fmt
->>>>>>> fdf3a4c2
 
 cover:
 	go test $(GOTAGS) -coverprofile=cover.out $(UNIT_TEST_SOURCES)
@@ -285,21 +274,7 @@
 install: build
 	scripts/dev_install.sh -p $(GOPATH1)/bin
 
-<<<<<<< HEAD
-.PHONY: default fmt vet lint check_license check_shell sanity cover prof deps build test fulltest shorttest clean cleango deploy node_exporter install %gen gen NONGO_BIN
-
-### TARGETS FOR CICD PROCESS
-
-ci-deps:
-	scripts/configure_dev-deps.sh && \
-	scripts/check_deps.sh
-
-ci-build: buildsrc gen
-	mkdir -p $(SRCPATH)/tmp/node_pkgs/$(OS_TYPE)/$(ARCH) && \
-	PKG_ROOT=$(SRCPATH)/tmp/node_pkgs/$(OS_TYPE)/$(ARCH) NO_BUILD=True VARIATIONS=$(OS_TYPE)/$(ARCH) scripts/build_packages.sh $(OS_TYPE)/$(ARCH)
-=======
 .PHONY: default fmt vet lint check_shell sanity cover prof deps build test fulltest shorttest clean cleango deploy node_exporter install %gen gen NONGO_BIN
 
 ###### TARGETS FOR CICD PROCESS ######
 include ./scripts/release/mule/Makefile.mule
->>>>>>> fdf3a4c2
