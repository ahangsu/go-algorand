{
  "consumes": [
    "application/json"
  ],
  "produces": [
    "application/json"
  ],
  "schemes": [
    "http",
    "https"
  ],
  "swagger": "2.0",
  "info": {
    "description": "API endpoint for algod operations.",
    "title": "Algod REST API.",
    "contact": {
      "name": "algorand",
      "url": "https://www.algorand.com/get-in-touch/contact",
      "email": "contact@algorand.com"
    },
    "version": "0.0.1"
  },
  "host": "localhost",
  "basePath": "/",
  "paths": {
    "/health": {
      "get": {
        "tags": [
          "public",
          "common"
        ],
        "produces": [
          "application/json"
        ],
        "schemes": [
          "http"
        ],
        "summary": "Returns OK if healthy.",
        "operationId": "HealthCheck",
        "responses": {
          "200": {
            "description": "OK."
          },
          "default": {
            "description": "Unknown Error"
          }
        }
      }
    },
    "/ready": {
      "get": {
        "tags": [
          "public",
          "common"
        ],
        "produces": [
          "application/json"
        ],
        "scheme": [
          "http"
        ],
        "summary": "Returns OK if healthy and fully caught up.",
        "operationId": "GetReady",
        "responses": {
          "200": {
            "description": "OK."
          },
          "500": {
            "description": "Internal Error"
          },
          "503": {
            "description": "Node not ready yet"
          },
          "default": {
            "description": "Unknown Error"
          }
        }
      }
    },
    "/metrics": {
      "get": {
        "tags": [
          "public",
          "common"
        ],
        "produces": [
          "text/plain"
        ],
        "schemes": [
          "http"
        ],
        "summary": "Return metrics about algod functioning.",
        "operationId": "Metrics",
        "responses": {
          "200": {
            "description": "text with \\#-comments and key:value lines"
          },
          "404": {
            "description": "metrics were compiled out"
          }
        }
      }
    },
    "/genesis": {
      "get": {
        "description": "Returns the entire genesis file in json.",
        "tags": [
          "public",
          "common"
        ],
        "produces": [
          "application/json"
        ],
        "schemes": [
          "http"
        ],
        "summary": "Gets the genesis information.",
        "operationId": "GetGenesis",
        "responses": {
          "200": {
            "description": "The genesis file in json.",
            "schema": {
              "type": "string"
            }
          },
          "default": {
            "description": "Unknown Error"
          }
        }
      }
    },
    "/swagger.json": {
      "get": {
        "description": "Returns the entire swagger spec in json.",
        "tags": [
          "public",
          "common"
        ],
        "produces": [
          "application/json"
        ],
        "schemes": [
          "http"
        ],
        "summary": "Gets the current swagger spec.",
        "operationId": "SwaggerJSON",
        "responses": {
          "200": {
            "description": "The current swagger spec",
            "schema": {
              "type": "string"
            }
          },
          "default": {
            "description": "Unknown Error"
          }
        }
      }
    },
    "/versions": {
      "get": {
        "description": "Retrieves the supported API versions, binary build versions, and genesis information.",
        "tags": [
          "public",
          "common"
        ],
        "produces": [
          "application/json"
        ],
        "schemes": [
          "http"
        ],
        "operationId": "GetVersion",
        "responses": {
          "200": {
            "$ref": "#/responses/VersionsResponse"
          }
        }
      }
    },
    "/v2/accounts/{address}": {
      "get": {
        "description": "Given a specific account public key, this call returns the accounts status, balance and spendable amounts",
        "tags": [
          "public",
          "nonparticipating"
        ],
        "produces": [
          "application/json",
          "application/msgpack"
        ],
        "schemes": [
          "http"
        ],
        "summary": "Get account information.",
        "operationId": "AccountInformation",
        "parameters": [
          {
            "pattern": "[A-Z0-9]{58}",
            "type": "string",
            "description": "An account public key",
            "name": "address",
            "in": "path",
            "required": true
          },
          {
            "name": "exclude",
            "description": "When set to `all` will exclude asset holdings, application local state, created asset parameters, any created application parameters. Defaults to `none`.",
            "in": "query",
            "required": false,
            "type": "string",
            "enum": [
              "all",
              "none"
            ]
          },
          {
            "$ref": "#/parameters/format"
          }
        ],
        "responses": {
          "200": {
            "$ref": "#/responses/AccountResponse"
          },
          "400": {
            "description": "Bad request",
            "schema": {
              "$ref": "#/definitions/ErrorResponse"
            }
          },
          "401": {
            "description": "Invalid API Token",
            "schema": {
              "$ref": "#/definitions/ErrorResponse"
            }
          },
          "500": {
            "description": "Internal Error",
            "schema": {
              "$ref": "#/definitions/ErrorResponse"
            }
          },
          "default": {
            "description": "Unknown Error"
          }
        }
      },
      "parameters": [
        {
          "type": "string",
          "name": "address",
          "in": "path",
          "required": true
        },
        {
          "enum": [
            "json",
            "msgpack"
          ],
          "type": "string",
          "name": "format",
          "in": "query"
        }
      ]
    },
    "/v2/accounts/{address}/assets/{asset-id}": {
      "get": {
        "description": "Given a specific account public key and asset ID, this call returns the account's asset holding and asset parameters (if either exist). Asset parameters will only be returned if the provided address is the asset's creator.",
        "tags": [
          "public",
          "nonparticipating"
        ],
        "produces": [
          "application/json",
          "application/msgpack"
        ],
        "schemes": [
          "http"
        ],
        "summary": "Get account information about a given asset.",
        "operationId": "AccountAssetInformation",
        "parameters": [
          {
            "pattern": "[A-Z0-9]{58}",
            "type": "string",
            "description": "An account public key",
            "name": "address",
            "in": "path",
            "required": true
          },
          {
            "type": "integer",
            "description": "An asset identifier",
            "name": "asset-id",
            "in": "path",
            "required": true
          },
          {
            "$ref": "#/parameters/format"
          }
        ],
        "responses": {
          "200": {
            "$ref": "#/responses/AccountAssetResponse"
          },
          "400": {
            "description": "Malformed address or asset ID",
            "schema": {
              "$ref": "#/definitions/ErrorResponse"
            }
          },
          "401": {
            "description": "Invalid API Token",
            "schema": {
              "$ref": "#/definitions/ErrorResponse"
            }
          },
          "500": {
            "description": "Internal Error",
            "schema": {
              "$ref": "#/definitions/ErrorResponse"
            }
          },
          "default": {
            "description": "Unknown Error"
          }
        }
      },
      "parameters": [
        {
          "type": "string",
          "name": "address",
          "in": "path",
          "required": true
        },
        {
          "enum": [
            "json",
            "msgpack"
          ],
          "type": "string",
          "name": "format",
          "in": "query"
        }
      ]
    },
    "/v2/accounts/{address}/applications/{application-id}": {
      "get": {
        "description": "Given a specific account public key and application ID, this call returns the account's application local state and global state (AppLocalState and AppParams, if either exists). Global state will only be returned if the provided address is the application's creator.",
        "tags": [
          "public",
          "nonparticipating"
        ],
        "produces": [
          "application/json",
          "application/msgpack"
        ],
        "schemes": [
          "http"
        ],
        "summary": "Get account information about a given app.",
        "operationId": "AccountApplicationInformation",
        "parameters": [
          {
            "pattern": "[A-Z0-9]{58}",
            "type": "string",
            "description": "An account public key",
            "name": "address",
            "in": "path",
            "required": true
          },
          {
            "type": "integer",
            "description": "An application identifier",
            "name": "application-id",
            "in": "path",
            "required": true
          },
          {
            "$ref": "#/parameters/format"
          }
        ],
        "responses": {
          "200": {
            "$ref": "#/responses/AccountApplicationResponse"
          },
          "400": {
            "description": "Malformed address or application ID",
            "schema": {
              "$ref": "#/definitions/ErrorResponse"
            }
          },
          "401": {
            "description": "Invalid API Token",
            "schema": {
              "$ref": "#/definitions/ErrorResponse"
            }
          },
          "500": {
            "description": "Internal Error",
            "schema": {
              "$ref": "#/definitions/ErrorResponse"
            }
          },
          "default": {
            "description": "Unknown Error"
          }
        }
      },
      "parameters": [
        {
          "type": "string",
          "name": "address",
          "in": "path",
          "required": true
        },
        {
          "enum": [
            "json",
            "msgpack"
          ],
          "type": "string",
          "name": "format",
          "in": "query"
        }
      ]
    },
    "/v2/accounts/{address}/transactions/pending": {
      "get": {
        "description": "Get the list of pending transactions by address, sorted by priority, in decreasing order, truncated at the end at MAX. If MAX = 0, returns all pending transactions.\n",
        "tags": [
          "public",
          "participating"
        ],
        "produces": [
          "application/json",
          "application/msgpack"
        ],
        "schemes": [
          "http"
        ],
        "summary": "Get a list of unconfirmed transactions currently in the transaction pool by address.",
        "operationId": "GetPendingTransactionsByAddress",
        "parameters": [
          {
            "pattern": "[A-Z0-9]{58}",
            "type": "string",
            "description": "An account public key",
            "name": "address",
            "in": "path",
            "required": true
          },
          {
            "$ref": "#/parameters/max"
          },
          {
            "$ref": "#/parameters/format"
          }
        ],
        "responses": {
          "200": {
            "$ref": "#/responses/PendingTransactionsResponse"
          },
          "400": {
            "description": "Max must be a non-negative integer",
            "schema": {
              "$ref": "#/definitions/ErrorResponse"
            }
          },
          "401": {
            "description": "Invalid API Token",
            "schema": {
              "$ref": "#/definitions/ErrorResponse"
            }
          },
          "500": {
            "description": "Internal Error",
            "schema": {
              "$ref": "#/definitions/ErrorResponse"
            }
          },
          "503": {
            "description": "Service Temporarily Unavailable",
            "schema": {
              "$ref": "#/definitions/ErrorResponse"
            }
          },
          "default": {
            "description": "Unknown Error"
          }
        }
      },
      "parameters": [
        {
          "type": "string",
          "name": "address",
          "in": "path",
          "required": true
        }
      ]
    },
    "/v2/blocks/{round}": {
      "get": {
        "tags": [
          "public",
          "nonparticipating"
        ],
        "produces": [
          "application/json",
          "application/msgpack"
        ],
        "schemes": [
          "http"
        ],
        "summary": "Get the block for the given round.",
        "operationId": "GetBlock",
        "parameters": [
          {
            "minimum": 0,
            "type": "integer",
            "description": "The round from which to fetch block information.",
            "name": "round",
            "in": "path",
            "required": true
          },
          {
            "$ref": "#/parameters/format"
          }
        ],
        "responses": {
          "200": {
            "$ref": "#/responses/BlockResponse"
          },
          "400": {
            "description": "Bad Request - Non integer number",
            "schema": {
              "$ref": "#/definitions/ErrorResponse"
            }
          },
          "401": {
            "description": "Invalid API Token",
            "schema": {
              "$ref": "#/definitions/ErrorResponse"
            }
          },
          "404": {
            "description": "None existing block ",
            "schema": {
              "$ref": "#/definitions/ErrorResponse"
            }
          },
          "500": {
            "description": "Internal Error",
            "schema": {
              "$ref": "#/definitions/ErrorResponse"
            }
          },
          "default": {
            "description": "Unknown Error"
          }
        }
      },
      "parameters": [
        {
          "type": "string",
          "name": "round",
          "in": "path",
          "required": true
        },
        {
          "enum": [
            "json",
            "msgpack"
          ],
          "type": "string",
          "name": "format",
          "in": "query"
        }
      ]
    },
    "/v2/blocks/{round}/hash": {
      "get": {
        "tags": [
          "public",
          "nonparticipating"
        ],
        "produces": [
          "application/json"
        ],
        "schemes": [
          "http"
        ],
        "summary": "Get the block hash for the block on the given round.",
        "operationId": "GetBlockHash",
        "parameters": [
          {
            "minimum": 0,
            "type": "integer",
            "description": "The round from which to fetch block hash information.",
            "name": "round",
            "in": "path",
            "required": true
          }
        ],
        "responses": {
          "200": {
            "$ref": "#/responses/BlockHashResponse"
          },
          "400": {
            "description": "Bad Request - Non integer number",
            "schema": {
              "$ref": "#/definitions/ErrorResponse"
            }
          },
          "401": {
            "description": "Invalid API Token",
            "schema": {
              "$ref": "#/definitions/ErrorResponse"
            }
          },
          "404": {
            "description": "None existing block ",
            "schema": {
              "$ref": "#/definitions/ErrorResponse"
            }
          },
          "500": {
            "description": "Internal Error",
            "schema": {
              "$ref": "#/definitions/ErrorResponse"
            }
          },
          "default": {
            "description": "Unknown Error"
          }
        }
      }
    },
    "/v2/blocks/{round}/transactions/{txid}/proof": {
      "get": {
        "tags": [
          "public",
          "nonparticipating"
        ],
        "produces": [
          "application/json"
        ],
        "schemes": [
          "http"
        ],
        "summary": "Get a proof for a transaction in a block.",
        "operationId": "GetTransactionProof",
        "parameters": [
          {
            "type": "integer",
            "description": "The round in which the transaction appears.",
            "name": "round",
            "in": "path",
            "required": true
          },
          {
            "type": "string",
            "pattern": "[A-Z0-9]+",
            "description": "The transaction ID for which to generate a proof.",
            "name": "txid",
            "in": "path",
            "required": true
          },
          {
            "type": "string",
            "enum": [
              "sha512_256",
              "sha256"
            ],
            "description": "The type of hash function used to create the proof, must be one of: \n* sha512_256 \n* sha256",
            "name": "hashtype",
            "in": "query",
            "required": false
          },
          {
            "$ref": "#/parameters/format"
          }
        ],
        "responses": {
          "200": {
            "$ref": "#/responses/TransactionProofResponse"
          },
          "400": {
            "description": "Malformed round number or transaction ID",
            "schema": {
              "$ref": "#/definitions/ErrorResponse"
            }
          },
          "401": {
            "description": "Invalid API token",
            "schema": {
              "$ref": "#/definitions/ErrorResponse"
            }
          },
          "404": {
            "description": "Non-existent block or transaction",
            "schema": {
              "$ref": "#/definitions/ErrorResponse"
            }
          },
          "500": {
            "description": "Internal error, including protocol not supporting proofs.",
            "schema": {
              "$ref": "#/definitions/ErrorResponse"
            }
          },
          "default": {
            "description": "Unknown error"
          }
        }
      },
      "parameters": [
        {
          "type": "integer",
          "name": "round",
          "in": "path",
          "required": true
        },
        {
          "type": "string",
          "name": "txid",
          "in": "path",
          "required": true
        }
      ]
    },
    "/v2/ledger/supply": {
      "get": {
        "tags": [
          "public",
          "nonparticipating"
        ],
        "produces": [
          "application/json"
        ],
        "schemes": [
          "http"
        ],
        "summary": "Get the current supply reported by the ledger.",
        "operationId": "GetSupply",
        "responses": {
          "200": {
            "$ref": "#/responses/SupplyResponse"
          },
          "401": {
            "description": "Invalid API Token",
            "schema": {
              "$ref": "#/definitions/ErrorResponse"
            }
          },
          "default": {
            "description": "Unknown Error"
          }
        }
      }
    },
    "/v2/participation": {
      "get": {
        "tags": [
          "private",
          "participating"
        ],
        "description": "Return a list of participation keys",
        "produces": [
          "application/json"
        ],
        "schemes": [
          "http"
        ],
        "summary": "Return a list of participation keys",
        "operationId": "GetParticipationKeys",
        "responses": {
          "200": {
            "description": "OK",
            "$ref": "#/responses/ParticipationKeysResponse"
          },
          "400": {
            "description": "Bad Request",
            "schema": {
              "$ref": "#/definitions/ErrorResponse"
            }
          },
          "401": {
            "description": "Invalid API Token",
            "schema": {
              "$ref": "#/definitions/ErrorResponse"
            }
          },
          "404": {
            "description": "Participation Key Not Found",
            "schema": {
              "$ref": "#/definitions/ErrorResponse"
            }
          },
          "500": {
            "description": "Internal Error",
            "schema": {
              "$ref": "#/definitions/ErrorResponse"
            }
          },
          "default": {
            "description": "Unknown Error"
          }
        }
      },
      "post": {
        "tags": [
          "private",
          "participating"
        ],
        "consumes": [
          "application/msgpack"
        ],
        "produces": [
          "application/json"
        ],
        "schemes": [
          "http"
        ],
        "summary": "Add a participation key to the node",
        "operationId": "AddParticipationKey",
        "parameters": [
          {
            "description": "The participation key to add to the node",
            "name": "participationkey",
            "in": "body",
            "required": true,
            "schema": {
              "type": "string",
              "format": "binary"
            }
          }
        ],
        "responses": {
          "200": {
            "$ref": "#/responses/PostParticipationResponse"
          },
          "400": {
            "description": "Bad Request",
            "schema": {
              "$ref": "#/definitions/ErrorResponse"
            }
          },
          "401": {
            "description": "Invalid API Token",
            "schema": {
              "$ref": "#/definitions/ErrorResponse"
            }
          },
          "404": {
            "description": "Participation Key Not Found",
            "schema": {
              "$ref": "#/definitions/ErrorResponse"
            }
          },
          "500": {
            "description": "Internal Error",
            "schema": {
              "$ref": "#/definitions/ErrorResponse"
            }
          },
          "503": {
            "description": "Service Temporarily Unavailable",
            "schema": {
              "$ref": "#/definitions/ErrorResponse"
            }
          },
          "default": {
            "description": "Unknown Error"
          }
        }
      }
    },
    "/v2/participation/{participation-id}": {
      "delete": {
        "tags": [
          "private",
          "participating"
        ],
        "description": "Delete a given participation key by ID",
        "produces": [
          "application/json"
        ],
        "schemes": [
          "http"
        ],
        "summary": "Delete a given participation key by ID",
        "operationId": "DeleteParticipationKeyByID",
        "responses": {
          "200": {
            "description": "Participation key got deleted by ID"
          },
          "400": {
            "description": "Bad Request",
            "schema": {
              "$ref": "#/definitions/ErrorResponse"
            }
          },
          "401": {
            "description": "Invalid API Token",
            "schema": {
              "$ref": "#/definitions/ErrorResponse"
            }
          },
          "404": {
            "description": "Participation Key Not Found",
            "schema": {
              "$ref": "#/definitions/ErrorResponse"
            }
          },
          "500": {
            "description": "Internal Error",
            "schema": {
              "$ref": "#/definitions/ErrorResponse"
            }
          },
          "default": {
            "description": "Unknown Error"
          }
        }
      },
      "get": {
        "tags": [
          "private",
          "participating"
        ],
        "description": "Given a participation ID, return information about that participation key",
        "produces": [
          "application/json"
        ],
        "schemes": [
          "http"
        ],
        "summary": "Get participation key info given a participation ID",
        "operationId": "GetParticipationKeyByID",
        "responses": {
          "200": {
            "description": "OK",
            "$ref": "#/responses/ParticipationKeyResponse"
          },
          "400": {
            "description": "Bad Request",
            "schema": {
              "$ref": "#/definitions/ErrorResponse"
            }
          },
          "401": {
            "description": "Invalid API Token",
            "schema": {
              "$ref": "#/definitions/ErrorResponse"
            }
          },
          "404": {
            "description": "Participation Key Not Found",
            "schema": {
              "$ref": "#/definitions/ErrorResponse"
            }
          },
          "500": {
            "description": "Internal Error",
            "schema": {
              "$ref": "#/definitions/ErrorResponse"
            }
          },
          "default": {
            "description": "Unknown Error"
          }
        }
      },
      "post": {
        "tags": [
          "private",
          "participating"
        ],
        "description": "Given a participation ID, append state proof keys to a particular set of participation keys",
        "consumes": [
          "application/msgpack"
        ],
        "produces": [
          "application/json"
        ],
        "parameters": [
          {
            "description": "The state proof keys to add to an existing participation ID",
            "name": "keymap",
            "in": "body",
            "required": true,
            "schema": {
              "type": "string",
              "format": "binary"
            }
          }
        ],
        "schemes": [
          "http"
        ],
        "summary": "Append state proof keys to a participation key",
        "operationId": "AppendKeys",
        "responses": {
          "200": {
            "description": "OK",
            "$ref": "#/responses/ParticipationKeyResponse"
          },
          "400": {
            "description": "Bad Request",
            "schema": {
              "$ref": "#/definitions/ErrorResponse"
            }
          },
          "401": {
            "description": "Invalid API Token",
            "schema": {
              "$ref": "#/definitions/ErrorResponse"
            }
          },
          "404": {
            "description": "Participation Key Not Found",
            "schema": {
              "$ref": "#/definitions/ErrorResponse"
            }
          },
          "500": {
            "description": "Internal Error",
            "schema": {
              "$ref": "#/definitions/ErrorResponse"
            }
          },
          "default": {
            "description": "Unknown Error"
          }
        }
      },
      "parameters": [
        {
          "type": "string",
          "name": "participation-id",
          "in": "path",
          "required": true
        }
      ]
    },
    "/v2/shutdown": {
      "post": {
        "description": "Special management endpoint to shutdown the node. Optionally provide a timeout parameter to indicate that the node should begin shutting down after a number of seconds.",
        "tags": [
          "private",
          "nonparticipating"
        ],
        "operationId": "ShutdownNode",
        "parameters": [
          {
            "type": "integer",
            "default": 0,
            "name": "timeout",
            "in": "query"
          }
        ],
        "responses": {
          "200": {
            "schema": {
              "type": "object"
            }
          }
        }
      }
    },
    "/v2/status": {
      "get": {
        "tags": [
          "public",
          "nonparticipating"
        ],
        "produces": [
          "application/json"
        ],
        "schemes": [
          "http"
        ],
        "summary": "Gets the current node status.",
        "operationId": "GetStatus",
        "responses": {
          "200": {
            "$ref": "#/responses/NodeStatusResponse"
          },
          "401": {
            "description": "Invalid API Token",
            "schema": {
              "$ref": "#/definitions/ErrorResponse"
            }
          },
          "500": {
            "description": "Internal Error",
            "schema": {
              "type": "string"
            }
          },
          "default": {
            "description": "Unknown Error"
          }
        }
      }
    },
    "/v2/status/wait-for-block-after/{round}": {
      "get": {
        "tags": [
          "public",
          "nonparticipating"
        ],
        "description": "Waits for a block to appear after round {round} and returns the node's status at the time.",
        "produces": [
          "application/json"
        ],
        "schemes": [
          "http"
        ],
        "summary": "Gets the node status after waiting for a round after the given round.",
        "operationId": "WaitForBlock",
        "parameters": [
          {
            "minimum": 0,
            "type": "integer",
            "description": "The round to wait until returning status",
            "name": "round",
            "in": "path",
            "required": true
          }
        ],
        "responses": {
          "200": {
            "$ref": "#/responses/NodeStatusResponse"
          },
          "400": {
            "description": "Bad Request -- number must be non-negative integer ",
            "schema": {
              "$ref": "#/definitions/ErrorResponse"
            }
          },
          "401": {
            "description": "Invalid API Token",
            "schema": {
              "$ref": "#/definitions/ErrorResponse"
            }
          },
          "500": {
            "description": "Internal Error",
            "schema": {
              "$ref": "#/definitions/ErrorResponse"
            }
          },
          "503": {
            "description": "Service Temporarily Unavailable",
            "schema": {
              "$ref": "#/definitions/ErrorResponse"
            }
          },
          "default": {
            "description": "Unknown Error"
          }
        }
      },
      "parameters": [
        {
          "type": "string",
          "name": "round",
          "in": "path",
          "required": true
        }
      ]
    },
    "/v2/transactions": {
      "post": {
        "tags": [
          "public",
          "participating"
        ],
        "consumes": [
          "application/x-binary"
        ],
        "produces": [
          "application/json"
        ],
        "schemes": [
          "http"
        ],
        "summary": "Broadcasts a raw transaction or transaction group to the network.",
        "operationId": "RawTransaction",
        "parameters": [
          {
            "description": "The byte encoded signed transaction to broadcast to network",
            "name": "rawtxn",
            "in": "body",
            "required": true,
            "schema": {
              "type": "string",
              "format": "binary"
            }
          }
        ],
        "responses": {
          "200": {
            "$ref": "#/responses/PostTransactionsResponse"
          },
          "400": {
            "description": "Bad Request - Malformed Algorand transaction ",
            "schema": {
              "$ref": "#/definitions/ErrorResponse"
            }
          },
          "401": {
            "description": "Invalid API Token",
            "schema": {
              "$ref": "#/definitions/ErrorResponse"
            }
          },
          "500": {
            "description": "Internal Error",
            "schema": {
              "$ref": "#/definitions/ErrorResponse"
            }
          },
          "503": {
            "description": "Service Temporarily Unavailable",
            "schema": {
              "$ref": "#/definitions/ErrorResponse"
            }
          },
          "default": {
            "description": "Unknown Error"
          }
        }
      }
    },
    "/v2/transactions/simulate": {
      "post": {
        "tags": [
          "public",
          "nonparticipating"
        ],
        "consumes": [
          "application/json",
          "application/msgpack"
        ],
        "produces": [
          "application/json",
          "application/msgpack"
        ],
        "schemes": [
          "http"
        ],
        "summary": "Simulates a raw transaction or transaction group as it would be evaluated on the network. The simulation will use blockchain state from the latest committed round.",
        "operationId": "SimulateTransaction",
        "parameters": [
          {
            "description": "The transactions to simulate, along with any other inputs.",
            "name": "request",
            "in": "body",
            "required": true,
            "schema": {
              "$ref": "#/definitions/SimulateRequest"
            }
          },
          {
            "$ref": "#/parameters/format"
          }
        ],
        "responses": {
          "200": {
            "$ref": "#/responses/SimulateResponse"
          },
          "400": {
            "description": "Bad Request",
            "schema": {
              "$ref": "#/definitions/ErrorResponse"
            }
          },
          "401": {
            "description": "Invalid API Token",
            "schema": {
              "$ref": "#/definitions/ErrorResponse"
            }
          },
          "500": {
            "description": "Internal Error",
            "schema": {
              "$ref": "#/definitions/ErrorResponse"
            }
          },
          "503": {
            "description": "Service Temporarily Unavailable",
            "schema": {
              "$ref": "#/definitions/ErrorResponse"
            }
          },
          "default": {
            "description": "Unknown Error"
          }
        }
      }
    },
    "/v2/transactions/params": {
      "get": {
        "tags": [
          "public",
          "nonparticipating"
        ],
        "produces": [
          "application/json"
        ],
        "schemes": [
          "http"
        ],
        "summary": "Get parameters for constructing a new transaction",
        "operationId": "TransactionParams",
        "responses": {
          "200": {
            "$ref": "#/responses/TransactionParametersResponse"
          },
          "401": {
            "description": "Invalid API Token",
            "schema": {
              "$ref": "#/definitions/ErrorResponse"
            }
          },
          "500": {
            "description": "Internal Error",
            "schema": {
              "$ref": "#/definitions/ErrorResponse"
            }
          },
          "503": {
            "description": "Service Temporarily Unavailable",
            "schema": {
              "$ref": "#/definitions/ErrorResponse"
            }
          },
          "default": {
            "description": "Unknown Error"
          }
        }
      }
    },
    "/v2/transactions/pending": {
      "get": {
        "description": "Get the list of pending transactions, sorted by priority, in decreasing order, truncated at the end at MAX. If MAX = 0, returns all pending transactions.\n",
        "tags": [
          "public",
          "participating"
        ],
        "produces": [
          "application/json",
          "application/msgpack"
        ],
        "schemes": [
          "http"
        ],
        "summary": "Get a list of unconfirmed transactions currently in the transaction pool.",
        "operationId": "GetPendingTransactions",
        "parameters": [
          {
            "$ref": "#/parameters/max"
          },
          {
            "$ref": "#/parameters/format"
          }
        ],
        "responses": {
          "200": {
            "$ref": "#/responses/PendingTransactionsResponse"
          },
          "401": {
            "description": "Invalid API Token",
            "schema": {
              "$ref": "#/definitions/ErrorResponse"
            }
          },
          "500": {
            "description": "Internal Error",
            "schema": {
              "$ref": "#/definitions/ErrorResponse"
            }
          },
          "503": {
            "description": "Service Temporarily Unavailable",
            "schema": {
              "$ref": "#/definitions/ErrorResponse"
            }
          },
          "default": {
            "description": "Unknown Error"
          }
        }
      }
    },
    "/v2/transactions/pending/{txid}": {
      "get": {
        "description": "Given a transaction ID of a recently submitted transaction, it returns information about it.  There are several cases when this might succeed:\n- transaction committed (committed round \u003e 0)\n- transaction still in the pool (committed round = 0, pool error = \"\")\n- transaction removed from pool due to error (committed round = 0, pool error != \"\")\nOr the transaction may have happened sufficiently long ago that the node no longer remembers it, and this will return an error.\n",
        "tags": [
          "public",
          "participating"
        ],
        "produces": [
          "application/json",
          "application/msgpack"
        ],
        "schemes": [
          "http"
        ],
        "summary": "Get a specific pending transaction.",
        "operationId": "PendingTransactionInformation",
        "parameters": [
          {
            "pattern": "[A-Z0-9]+",
            "type": "string",
            "description": "A transaction ID",
            "name": "txid",
            "in": "path",
            "required": true
          },
          {
            "$ref": "#/parameters/format"
          }
        ],
        "responses": {
          "200": {
            "description": "Given a transaction ID of a recently submitted transaction, it returns information about it.  There are several cases when this might succeed:\n- transaction committed (committed round \u003e 0)\n- transaction still in the pool (committed round = 0, pool error = \"\")\n- transaction removed from pool due to error (committed round = 0, pool error != \"\")\n\nOr the transaction may have happened sufficiently long ago that the node no longer remembers it, and this will return an error.",
            "schema": {
              "$ref": "#/definitions/PendingTransactionResponse"
            }
          },
          "400": {
            "description": "Bad Request",
            "schema": {
              "$ref": "#/definitions/ErrorResponse"
            }
          },
          "401": {
            "description": "Invalid API Token",
            "schema": {
              "$ref": "#/definitions/ErrorResponse"
            }
          },
          "404": {
            "description": "Transaction Not Found",
            "schema": {
              "$ref": "#/definitions/ErrorResponse"
            }
          },
          "default": {
            "description": "Unknown Error"
          }
        }
      },
      "parameters": [
        {
          "type": "string",
          "name": "txid",
          "in": "path",
          "required": true
        }
      ]
    },
    "/v2/deltas/{round}": {
      "get": {
        "description": "Get ledger deltas for a round.",
        "tags": [
            "public",
            "nonparticipating"
        ],
        "produces": [
          "application/json",
          "application/msgpack"
        ],
        "schemes": [
          "http"
        ],
        "summary": "Get a LedgerStateDelta object for a given round",
        "operationId": "GetLedgerStateDelta",
        "parameters": [
          {
            "type": "integer",
            "description": "The round for which the deltas are desired.",
            "name": "round",
            "in": "path",
            "required": true,
            "minimum": 0
          },
          {
            "$ref": "#/parameters/format"
          }
        ],
        "responses": {
          "200": {
            "$ref": "#/responses/LedgerStateDeltaResponse"
          },
          "401": {
            "description": "Invalid API Token",
            "schema": {
              "$ref": "#/definitions/ErrorResponse"
            }
          },
          "404": {
            "description": "Could not find a delta for round",
            "schema": {
              "$ref": "#/definitions/ErrorResponse"
            }
          },
          "408": {
            "description": "timed out on request",
            "schema": {
              "$ref": "#/definitions/ErrorResponse"
            }
          },
          "500": {
            "description": "Internal Error",
            "schema": {
              "$ref": "#/definitions/ErrorResponse"
            }
          },
          "503": {
            "description": "Service Temporarily Unavailable",
            "schema": {
              "$ref": "#/definitions/ErrorResponse"
            }
          },
          "default": {
            "description": "Unknown Error"
          }
        }
      }
    },
    "/v2/deltas/{round}/txn/group": {
      "get": {
        "description": "Get ledger deltas for transaction groups in a given round.",
        "tags": [
          "public",
          "nonparticipating"
        ],
        "produces": [
          "application/json",
          "application/msgpack"
        ],
        "schemes": [
          "http"
        ],
        "summary": "Get LedgerStateDelta objects for all transaction groups in a given round",
        "operationId": "GetTransactionGroupLedgerStateDeltasForRound",
        "parameters": [
          {
            "type": "integer",
            "description": "The round for which the deltas are desired.",
            "name": "round",
            "in": "path",
            "required": true,
            "minimum": 0
          },
          {
            "$ref": "#/parameters/format"
          }
        ],
        "responses": {
          "200": {
            "$ref": "#/responses/TransactionGroupLedgerStateDeltasForRoundResponse"
          },
          "401": {
            "description": "Invalid API Token",
            "schema": {
              "$ref": "#/definitions/ErrorResponse"
            }
          },
          "404": {
            "description": "Could not find deltas for round",
            "schema": {
              "$ref": "#/definitions/ErrorResponse"
            }
          },
          "408": {
            "description": "timed out on request",
            "schema": {
              "$ref": "#/definitions/ErrorResponse"
            }
          },
          "500": {
            "description": "Internal Error",
            "schema": {
              "$ref": "#/definitions/ErrorResponse"
            }
          },
          "501": {
            "description": "Not Implemented",
            "schema": {
              "$ref": "#/definitions/ErrorResponse"
            }
          },
          "default": {
            "description": "Unknown Error"
          }
        }
      }
    },
    "/v2/deltas/txn/group/{id}": {
      "get": {
        "description": "Get a ledger delta for a given transaction group.",
        "tags": [
          "public",
          "nonparticipating"
        ],
        "produces": [
          "application/json",
          "application/msgpack"
        ],
        "schemes": [
          "http"
        ],
        "summary": "Get a LedgerStateDelta object for a given transaction group",
        "operationId": "GetLedgerStateDeltaForTransactionGroup",
        "parameters": [
          {
            "pattern": "[A-Z0-9]+",
            "type": "string",
            "description": "A transaction ID, or transaction group ID",
            "name": "id",
            "in": "path",
            "required": true
          },
          {
            "$ref": "#/parameters/format"
          }
        ],
        "responses": {
          "200": {
            "$ref": "#/responses/LedgerStateDeltaForTransactionGroupResponse"
          },
          "401": {
            "description": "Invalid API Token",
            "schema": {
              "$ref": "#/definitions/ErrorResponse"
            }
          },
          "404": {
            "description": "Could not find a delta for transaction ID or group ID",
            "schema": {
              "$ref": "#/definitions/ErrorResponse"
            }
          },
          "408": {
            "description": "timed out on request",
            "schema": {
              "$ref": "#/definitions/ErrorResponse"
            }
          },
          "500": {
            "description": "Internal Error",
            "schema": {
              "$ref": "#/definitions/ErrorResponse"
            }
          },
          "501": {
            "description": "Not Implemented",
            "schema": {
              "$ref": "#/definitions/ErrorResponse"
            }
          },
          "default": {
            "description": "Unknown Error"
          }
        }
      }
    },
    "/v2/stateproofs/{round}": {
      "get": {
        "tags": [
          "public",
          "nonparticipating"
        ],
        "produces": [
          "application/json"
        ],
        "schemes": [
          "http"
        ],
        "summary": "Get a state proof that covers a given round",
        "operationId": "GetStateProof",
        "parameters": [
          {
            "type": "integer",
            "description": "The round for which a state proof is desired.",
            "name": "round",
            "in": "path",
            "required": true,
            "minimum": 0
          }
        ],
        "responses": {
          "200": {
            "$ref": "#/responses/StateProofResponse"
          },
          "401": {
            "description": "Invalid API Token",
            "schema": {
              "$ref": "#/definitions/ErrorResponse"
            }
          },
          "404": {
            "description": "Could not find a state proof that covers a given round",
            "schema": {
              "$ref": "#/definitions/ErrorResponse"
            }
          },
          "408": {
            "description": "timed out on request",
            "schema": {
              "$ref": "#/definitions/ErrorResponse"
            }
          },
          "500": {
            "description": "Internal Error",
            "schema": {
              "$ref": "#/definitions/ErrorResponse"
            }
          },
          "503": {
            "description": "Service Temporarily Unavailable",
            "schema": {
              "$ref": "#/definitions/ErrorResponse"
            }
          },
          "default": {
            "description": "Unknown Error"
          }
        }
      },
      "parameters": [
        {
          "type": "integer",
          "name": "round",
          "in": "path",
          "required": true
        }
      ]
    },
    "/v2/blocks/{round}/lightheader/proof": {
      "get": {
        "tags": [
          "public",
          "nonparticipating"
        ],
        "produces": [
          "application/json"
        ],
        "schemes": [
          "http"
        ],
        "summary": "Gets a proof for a given light block header inside a state proof commitment",
        "operationId": "GetLightBlockHeaderProof",
        "parameters": [
          {
            "type": "integer",
            "description": "The round to which the light block header belongs.",
            "name": "round",
            "in": "path",
            "required": true,
            "minimum": 0
          }
        ],
        "responses": {
          "200": {
            "$ref": "#/responses/LightBlockHeaderProofResponse"
          },
          "401": {
            "description": "Invalid API Token",
            "schema": {
              "$ref": "#/definitions/ErrorResponse"
            }
          },
          "408": {
            "description": "timed out on request",
            "schema": {
              "$ref": "#/definitions/ErrorResponse"
            }
          },
          "404": {
            "description": "Could not create proof since some data is missing",
            "schema": {
              "$ref": "#/definitions/ErrorResponse"
            }
          },
          "500": {
            "description": "Internal Error",
            "schema": {
              "$ref": "#/definitions/ErrorResponse"
            }
          },
          "503": {
            "description": "Service Temporarily Unavailable",
            "schema": {
              "$ref": "#/definitions/ErrorResponse"
            }
          },
          "default": {
            "description": "Unknown Error"
          }
        }
      },
      "parameters": [
        {
          "type": "integer",
          "name": "round",
          "in": "path",
          "required": true
        }
      ]
    },
    "/v2/applications/{application-id}": {
      "get": {
        "description": "Given a application ID, it returns application information including creator, approval and clear programs, global and local schemas, and global state.",
        "tags": [
          "public",
          "nonparticipating"
        ],
        "produces": [
          "application/json"
        ],
        "schemes": [
          "http"
        ],
        "summary": "Get application information.",
        "operationId": "GetApplicationByID",
        "parameters": [
          {
            "type": "integer",
            "description": "An application identifier",
            "name": "application-id",
            "in": "path",
            "required": true
          }
        ],
        "responses": {
          "200": {
            "description": "OK",
            "$ref": "#/responses/ApplicationResponse"
          },
          "400": {
            "description": "Bad Request",
            "schema": {
              "$ref": "#/definitions/ErrorResponse"
            }
          },
          "401": {
            "description": "Invalid API Token",
            "schema": {
              "$ref": "#/definitions/ErrorResponse"
            }
          },
          "404": {
            "description": "Application Not Found",
            "schema": {
              "$ref": "#/definitions/ErrorResponse"
            }
          },
          "500": {
            "description": "Internal Error",
            "schema": {
              "$ref": "#/definitions/ErrorResponse"
            }
          },
          "default": {
            "description": "Unknown Error"
          }
        }
      },
      "parameters": [
        {
          "type": "integer",
          "name": "application-id",
          "in": "path",
          "required": true
        }
      ]
    },
    "/v2/applications/{application-id}/boxes": {
      "get": {
        "description": "Given an application ID, return all Box names. No particular ordering is guaranteed. Request fails when client or server-side configured limits prevent returning all Box names.",
        "tags": [
          "public",
          "nonparticipating"
        ],
        "produces": [
          "application/json"
        ],
        "schemes": [
          "http"
        ],
        "summary": "Get all box names for a given application.",
        "operationId": "GetApplicationBoxes",
        "parameters": [
          {
            "type": "integer",
            "description": "An application identifier",
            "name": "application-id",
            "in": "path",
            "required": true
          },
          {
            "type": "integer",
            "description": "Max number of box names to return. If max is not set, or max == 0, returns all box-names.",
            "name": "max",
            "in": "query"
          }
        ],
        "responses": {
          "200": {
            "description": "OK",
            "$ref": "#/responses/BoxesResponse"
          },
          "400": {
            "description": "Bad Request",
            "schema": {
              "$ref": "#/definitions/ErrorResponse"
            }
          },
          "401": {
            "description": "Invalid API Token",
            "schema": {
              "$ref": "#/definitions/ErrorResponse"
            }
          },
          "500": {
            "description": "Internal Error",
            "schema": {
              "$ref": "#/definitions/ErrorResponse"
            }
          },
          "default": {
            "description": "Unknown Error"
          }
        }
      },
      "parameters": [
        {
          "type": "integer",
          "name": "application-id",
          "in": "path",
          "required": true
        }
      ]
    },
    "/v2/applications/{application-id}/box": {
      "get": {
        "description": "Given an application ID and box name, it returns the round, box name, and value (each base64 encoded). Box names must be in the goal app call arg encoding form 'encoding:value'. For ints, use the form 'int:1234'. For raw bytes, use the form 'b64:A=='. For printable strings, use the form 'str:hello'. For addresses, use the form 'addr:XYZ...'.",
        "tags": [
          "public",
          "nonparticipating"
        ],
        "produces": [
          "application/json"
        ],
        "schemes": [
          "http"
        ],
        "summary": "Get box information for a given application.",
        "operationId": "GetApplicationBoxByName",
        "parameters": [
          {
            "type": "integer",
            "description": "An application identifier",
            "name": "application-id",
            "in": "path",
            "required": true
          },
          {
            "type": "string",
            "description": "A box name, in the goal app call arg form 'encoding:value'. For ints, use the form 'int:1234'. For raw bytes, use the form 'b64:A=='. For printable strings, use the form 'str:hello'. For addresses, use the form 'addr:XYZ...'.",
            "name": "name",
            "in": "query",
            "required": true
          }
        ],
        "responses": {
          "200": {
            "description": "OK",
            "$ref": "#/responses/BoxResponse"
          },
          "400": {
            "description": "Bad Request",
            "schema": {
              "$ref": "#/definitions/ErrorResponse"
            }
          },
          "401": {
            "description": "Invalid API Token",
            "schema": {
              "$ref": "#/definitions/ErrorResponse"
            }
          },
          "404": {
            "description": "Box Not Found",
            "schema": {
              "$ref": "#/definitions/ErrorResponse"
            }
          },
          "500": {
            "description": "Internal Error",
            "schema": {
              "$ref": "#/definitions/ErrorResponse"
            }
          },
          "default": {
            "description": "Unknown Error"
          }
        }
      },
      "parameters": [
        {
          "type": "integer",
          "name": "application-id",
          "in": "path",
          "required": true
        },
        {
          "type": "string",
          "name": "name",
          "in": "query",
          "required": true
        }
      ]
    },
    "/v2/assets/{asset-id}": {
      "get": {
        "description": "Given a asset ID, it returns asset information including creator, name, total supply and special addresses.",
        "tags": [
          "public",
          "nonparticipating"
        ],
        "produces": [
          "application/json"
        ],
        "schemes": [
          "http"
        ],
        "summary": "Get asset information.",
        "operationId": "GetAssetByID",
        "parameters": [
          {
            "type": "integer",
            "description": "An asset identifier",
            "name": "asset-id",
            "in": "path",
            "required": true
          }
        ],
        "responses": {
          "200": {
            "description": "OK",
            "$ref": "#/responses/AssetResponse"
          },
          "400": {
            "description": "Bad Request",
            "schema": {
              "$ref": "#/definitions/ErrorResponse"
            }
          },
          "401": {
            "description": "Invalid API Token",
            "schema": {
              "$ref": "#/definitions/ErrorResponse"
            }
          },
          "404": {
            "description": "Application Not Found",
            "schema": {
              "$ref": "#/definitions/ErrorResponse"
            }
          },
          "500": {
            "description": "Internal Error",
            "schema": {
              "$ref": "#/definitions/ErrorResponse"
            }
          },
          "default": {
            "description": "Unknown Error"
          }
        }
      },
      "parameters": [
        {
          "type": "integer",
          "name": "asset-id",
          "in": "path",
          "required": true
        }
      ]
    },
    "/v2/ledger/sync": {
      "delete": {
        "description": "Unset the ledger sync round.",
        "tags": [
          "public",
          "data"
        ],
        "schemes": [
          "http"
        ],
        "summary": "Removes minimum sync round restriction from the ledger.",
        "operationId": "UnsetSyncRound",
        "responses": {
          "200": {
            "type": "object"
          },
          "400": {
            "description": "Sync round not set.",
            "schema": {
              "$ref": "#/definitions/ErrorResponse"
            }
          },
          "401": {
            "description": "Invalid API Token",
            "schema": {
              "$ref": "#/definitions/ErrorResponse"
            }
          },
          "500": {
            "description": "Internal Error",
            "schema": {
              "$ref": "#/definitions/ErrorResponse"
            }
          },
          "503": {
            "description": "Service Temporarily Unavailable",
            "schema": {
              "$ref": "#/definitions/ErrorResponse"
            }
          },
          "default": {
            "description": "Unknown Error"
          }
        }
      },
      "get": {
        "description": "Gets the minimum sync round for the ledger.",
        "tags": [
          "public",
          "data"
        ],
        "schemes": [
          "http"
        ],
        "summary": "Returns the minimum sync round the ledger is keeping in cache.",
        "operationId": "GetSyncRound",
        "responses": {
          "200": {
            "$ref": "#/responses/GetSyncRoundResponse"
          },
          "400": {
            "description": "Sync round not set.",
            "schema": {
              "$ref": "#/definitions/ErrorResponse"
            }
          },
          "401": {
            "description": "Invalid API Token",
            "schema": {
              "$ref": "#/definitions/ErrorResponse"
            }
          },
          "500": {
            "description": "Internal Error",
            "schema": {
              "$ref": "#/definitions/ErrorResponse"
            }
          },
          "503": {
            "description": "Service Temporarily Unavailable",
            "schema": {
              "$ref": "#/definitions/ErrorResponse"
            }
          },
          "default": {
            "description": "Unknown Error"
          }
        }
      }
    },
    "/v2/ledger/sync/{round}": {
      "post": {
        "description": "Sets the minimum sync round on the ledger.",
        "tags": [
          "public",
          "data"
        ],
        "schemes": [
          "http"
        ],
        "summary": "Given a round, tells the ledger to keep that round in its cache.",
        "operationId": "SetSyncRound",
        "parameters": [
          {
            "type": "integer",
            "description": "The round for which the deltas are desired.",
            "name": "round",
            "in": "path",
            "required": true,
            "minimum": 0
          }
        ],
        "responses": {
          "200": {
            "type": "object"
          },
          "400": {
            "description": "Can not set sync round to an earlier round than the current round.",
            "schema": {
              "$ref": "#/definitions/ErrorResponse"
            }
          },
          "401": {
            "description": "Invalid API Token",
            "schema": {
              "$ref": "#/definitions/ErrorResponse"
            }
          },
          "500": {
            "description": "Internal Error",
            "schema": {
              "$ref": "#/definitions/ErrorResponse"
            }
          },
          "503": {
            "description": "Service Temporarily Unavailable",
            "schema": {
              "$ref": "#/definitions/ErrorResponse"
            }
          },
          "default": {
            "description": "Unknown Error"
          }
        }
      }
    },
    "/v2/teal/compile": {
      "post": {
        "description": "Given TEAL source code in plain text, return base64 encoded program bytes and base32 SHA512_256 hash of program bytes (Address style). This endpoint is only enabled when a node's configuration file sets EnableDeveloperAPI to true.",
        "tags": [
          "public",
          "nonparticipating"
        ],
        "consumes": [
          "text/plain"
        ],
        "produces": [
          "application/json"
        ],
        "schemes": [
          "http"
        ],
        "summary": "Compile TEAL source code to binary, produce its hash",
        "operationId": "TealCompile",
        "parameters": [
          {
            "description": "TEAL source code to be compiled",
            "name": "source",
            "in": "body",
            "required": true,
            "schema": {
              "type": "string",
              "format": "binary"
            }
          },
          {
            "name": "sourcemap",
            "description": "When set to `true`, returns the source map of the program as a JSON. Defaults to `false`.",
            "in": "query",
            "type": "boolean"
          }
        ],
        "responses": {
          "200": {
            "description": "Successful compilation",
            "$ref": "#/responses/CompileResponse"
          },
          "400": {
            "description": "Bad Request - Teal Compile Error",
            "schema": {
              "$ref": "#/definitions/ErrorResponse"
            }
          },
          "401": {
            "description": "Invalid API Token",
            "schema": {
              "$ref": "#/definitions/ErrorResponse"
            }
          },
          "404": {
            "description": "Developer API not enabled"
          },
          "500": {
            "description": "Internal Error",
            "schema": {
              "$ref": "#/definitions/ErrorResponse"
            }
          },
          "default": {
            "description": "Unknown Error"
          }
        }
      }
    },
    "/v2/teal/disassemble": {
      "post": {
        "description": "Given the program bytes, return the TEAL source code in plain text. This endpoint is only enabled when a node's configuration file sets EnableDeveloperAPI to true.",
        "tags": [
          "public",
          "nonparticipating"
        ],
        "consumes": [
          "application/x-binary"
        ],
        "produces": [
          "application/json"
        ],
        "schemes": [
          "http"
        ],
        "summary": "Disassemble program bytes into the TEAL source code.",
        "operationId": "TealDisassemble",
        "parameters": [
          {
            "description": "TEAL program binary to be disassembled",
            "name": "source",
            "in": "body",
            "required": true,
            "schema": {
              "type": "string",
              "format": "byte"
            }
          }
        ],
        "responses": {
          "200": {
            "description": "Successful disassembly",
            "$ref": "#/responses/DisassembleResponse"
          },
          "400": {
            "description": "Bad Request - Teal Compile Error",
            "schema": {
              "$ref": "#/definitions/ErrorResponse"
            }
          },
          "401": {
            "description": "Invalid API Token",
            "schema": {
              "$ref": "#/definitions/ErrorResponse"
            }
          },
          "404": {
            "description": "Developer API not enabled"
          },
          "500": {
            "description": "Internal Error",
            "schema": {
              "$ref": "#/definitions/ErrorResponse"
            }
          },
          "default": {
            "description": "Unknown Error"
          }
        }
      }
    },
    "/v2/catchup/{catchpoint}": {
      "post": {
        "tags": [
          "private",
          "nonparticipating"
        ],
        "description": "Given a catchpoint, it starts catching up to this catchpoint",
        "produces": [
          "application/json"
        ],
        "schemes": [
          "http"
        ],
        "summary": "Starts a catchpoint catchup.",
        "operationId": "StartCatchup",
        "parameters": [
          {
            "$ref": "#/parameters/catchpoint"
          }
        ],
        "responses": {
          "200": {
            "description": "OK",
            "$ref": "#/responses/CatchpointStartResponse"
          },
          "201": {
            "description": "OK",
            "$ref": "#/responses/CatchpointStartResponse"
          },
          "400": {
            "description": "Bad Request",
            "schema": {
              "$ref": "#/definitions/ErrorResponse"
            }
          },
          "401": {
            "description": "Invalid API Token",
            "schema": {
              "$ref": "#/definitions/ErrorResponse"
            }
          },
          "408": {
            "description": "Request Timeout",
            "schema": {
              "$ref": "#/definitions/ErrorResponse"
            }
          },
          "500": {
            "description": "Internal Error",
            "schema": {
              "$ref": "#/definitions/ErrorResponse"
            }
          },
          "default": {
            "description": "Unknown Error"
          }
        }
      },
      "delete": {
        "tags": [
          "private",
          "nonparticipating"
        ],
        "description": "Given a catchpoint, it aborts catching up to this catchpoint",
        "produces": [
          "application/json"
        ],
        "schemes": [
          "http"
        ],
        "summary": "Aborts a catchpoint catchup.",
        "operationId": "AbortCatchup",
        "parameters": [
          {
            "$ref": "#/parameters/catchpoint"
          }
        ],
        "responses": {
          "200": {
            "$ref": "#/responses/CatchpointAbortResponse"
          },
          "400": {
            "description": "Bad Request",
            "schema": {
              "$ref": "#/definitions/ErrorResponse"
            }
          },
          "401": {
            "description": "Invalid API Token",
            "schema": {
              "$ref": "#/definitions/ErrorResponse"
            }
          },
          "500": {
            "description": "Internal Error",
            "schema": {
              "$ref": "#/definitions/ErrorResponse"
            }
          },
          "default": {
            "description": "Unknown Error"
          }
        }
      },
      "parameters": [
        {
          "type": "string",
          "name": "catchpoint",
          "in": "path",
          "required": true
        }
      ]
    },
    "/v2/teal/dryrun": {
      "post": {
        "description": "Executes TEAL program(s) in context and returns debugging information about the execution. This endpoint is only enabled when a node's configuration file sets EnableDeveloperAPI to true.",
        "tags": [
          "public",
          "nonparticipating"
        ],
        "consumes": [
          "application/json",
          "application/msgpack"
        ],
        "produces": [
          "application/json"
        ],
        "schemes": [
          "http"
        ],
        "summary": "Provide debugging information for a transaction (or group).",
        "operationId": "TealDryrun",
        "parameters": [
          {
            "description": "Transaction (or group) and any accompanying state-simulation data.",
            "name": "request",
            "in": "body",
            "schema": {
              "$ref": "#/definitions/DryrunRequest"
            }
          }
        ],
        "responses": {
          "200": {
            "description": "OK",
            "$ref": "#/responses/DryrunResponse"
          },
          "400": {
            "description": "Bad Request",
            "schema": {
              "$ref": "#/definitions/ErrorResponse"
            }
          },
          "401": {
            "description": "Invalid API Token",
            "schema": {
              "$ref": "#/definitions/ErrorResponse"
            }
          },
          "404": {
            "description": "Developer API not enabled"
          },
          "500": {
            "description": "Internal Error",
            "schema": {
              "$ref": "#/definitions/ErrorResponse"
            }
          },
          "default": {
            "description": "Unknown Error"
          }
        }
      }
    },
    "/v2/experimental": {
      "get": {
        "tags": [
          "public",
          "experimental"
        ],
        "produces": [
          "application/json"
        ],
        "schemes": [
          "http"
        ],
        "summary": "Returns OK if experimental API is enabled.",
        "operationId": "ExperimentalCheck",
        "responses": {
          "200": {
            "description": "Experimental API enabled"
          },
          "404": {
            "description": "Experimental API not enabled"
          },
          "default": {
            "description": "Unknown Error"
          }
        }
      }
    },
    "/v2/devmode/blocks/offset": {
      "get": {
        "description": "Gets the current timestamp offset.",
        "tags": [
          "public",
          "nonparticipating"
        ],
        "produces": [
          "application/json"
        ],
        "schemes": [
          "http"
        ],
        "summary": "Returns the timestamp offset. Timestamp offsets can only be set in dev mode.",
        "operationId": "GetBlockTimeStampOffset",
        "responses": {
          "200": {
            "description": "OK",
            "$ref": "#/responses/GetBlockTimeStampOffsetResponse"
          },
          "400": {
            "description": "TimeStamp offset not set.",
            "schema": {
              "$ref": "#/definitions/ErrorResponse"
            }
          },
          "default": {
            "description": "Unknown Error"
          }
        }
      }
    },
    "/v2/devmode/blocks/offset/{offset}": {
      "post": {
        "description": "Sets the timestamp offset (seconds) for blocks in dev mode. Providing an offset of 0 will unset this value and try to use the real clock for the timestamp.",
        "tags": [
          "public",
          "nonparticipating"
        ],
        "schemes": [
          "http"
        ],
        "summary": "Given a timestamp offset in seconds, adds the offset to every subsequent block header's timestamp.",
        "operationId": "SetBlockTimeStampOffset",
        "parameters": [
          {
            "type": "integer",
            "description": "The timestamp offset for blocks in dev mode.",
            "name": "offset",
            "in": "path",
            "required": true,
            "minimum": 0
          }
        ],
        "responses": {
          "200": {
            "description": "OK",
            "type": "object"
          },
          "400": {
            "description": "Cannot set timestamp offset to a negative integer.",
            "schema": {
              "$ref": "#/definitions/ErrorResponse"
            }
          },
          "401": {
            "description": "Invalid API Token",
            "schema": {
              "$ref": "#/definitions/ErrorResponse"
            }
          },
          "500": {
            "description": "Internal Error",
            "schema": {
              "$ref": "#/definitions/ErrorResponse"
            }
          },
          "default": {
            "description": "Unknown Error"
          }
        }
      }
    }
  },
  "definitions": {
    "LedgerStateDelta": {
      "description": "Ledger StateDelta object",
      "type": "object",
      "x-algorand-format": "StateDelta"
    },
    "LedgerStateDeltaForTransactionGroup": {
      "description": "Contains a ledger delta for a single transaction group",
      "type": "object",
      "required": [
        "Delta",
        "Ids"
      ],
      "properties": {
        "Delta": {
          "$ref": "#/definitions/LedgerStateDelta"
        },
        "Ids": {
          "type": "array",
          "items": {
            "type": "string"
          }
        }
      }
    },
    "Account": {
      "description": "Account information at a given round.\n\nDefinition:\ndata/basics/userBalance.go : AccountData\n",
      "type": "object",
      "required": [
        "round",
        "address",
        "amount",
        "pending-rewards",
        "amount-without-pending-rewards",
        "rewards",
        "status",
        "min-balance",
        "total-apps-opted-in",
        "total-assets-opted-in",
        "total-created-apps",
        "total-created-assets"
      ],
      "properties": {
        "address": {
          "description": "the account public key",
          "type": "string"
        },
        "amount": {
          "description": "\\[algo\\] total number of MicroAlgos in the account",
          "type": "integer"
        },
        "min-balance": {
          "description": "MicroAlgo balance required by the account.\n\nThe requirement grows based on asset and application usage.",
          "type": "integer"
        },
        "amount-without-pending-rewards": {
          "description": "specifies the amount of MicroAlgos in the account, without the pending rewards.",
          "type": "integer"
        },
        "apps-local-state": {
          "description": "\\[appl\\] applications local data stored in this account.\n\nNote the raw object uses `map[int] -\u003e AppLocalState` for this type.",
          "type": "array",
          "items": {
            "$ref": "#/definitions/ApplicationLocalState"
          }
        },
        "total-apps-opted-in": {
          "description": "The count of all applications that have been opted in, equivalent to the count of application local data (AppLocalState objects) stored in this account.",
          "type": "integer"
        },
        "apps-total-schema": {
          "description": "\\[tsch\\] stores the sum of all of the local schemas and global schemas in this account.\n\nNote: the raw account uses `StateSchema` for this type.",
          "$ref": "#/definitions/ApplicationStateSchema"
        },
        "apps-total-extra-pages": {
          "description": "\\[teap\\] the sum of all extra application program pages for this account.",
          "type": "integer"
        },
        "assets": {
          "description": "\\[asset\\] assets held by this account.\n\nNote the raw object uses `map[int] -\u003e AssetHolding` for this type.",
          "type": "array",
          "items": {
            "$ref": "#/definitions/AssetHolding"
          }
        },
        "total-assets-opted-in": {
          "description": "The count of all assets that have been opted in, equivalent to the count of AssetHolding objects held by this account.",
          "type": "integer"
        },
        "created-apps": {
          "description": "\\[appp\\] parameters of applications created by this account including app global data.\n\nNote: the raw account uses `map[int] -\u003e AppParams` for this type.",
          "type": "array",
          "items": {
            "$ref": "#/definitions/Application"
          }
        },
        "total-created-apps": {
          "description": "The count of all apps (AppParams objects) created by this account.",
          "type": "integer"
        },
        "created-assets": {
          "description": "\\[apar\\] parameters of assets created by this account.\n\nNote: the raw account uses `map[int] -\u003e Asset` for this type.",
          "type": "array",
          "items": {
            "$ref": "#/definitions/Asset"
          }
        },
        "total-created-assets": {
          "description": "The count of all assets (AssetParams objects) created by this account.",
          "type": "integer"
        },
        "total-boxes": {
          "description": "\\[tbx\\] The number of existing boxes created by this account's app.",
          "type": "integer"
        },
        "total-box-bytes": {
          "description": "\\[tbxb\\] The total number of bytes used by this account's app's box keys and values.",
          "type": "integer"
        },
        "participation": {
          "$ref": "#/definitions/AccountParticipation"
        },
        "pending-rewards": {
          "description": "amount of MicroAlgos of pending rewards in this account.",
          "type": "integer"
        },
        "reward-base": {
          "description": "\\[ebase\\] used as part of the rewards computation. Only applicable to accounts which are participating.",
          "type": "integer"
        },
        "rewards": {
          "description": "\\[ern\\] total rewards of MicroAlgos the account has received, including pending rewards.",
          "type": "integer"
        },
        "round": {
          "description": "The round for which this information is relevant.",
          "type": "integer"
        },
        "status": {
          "description": "\\[onl\\] delegation status of the account's MicroAlgos\n* Offline - indicates that the associated account is delegated.\n*  Online  - indicates that the associated account used as part of the delegation pool.\n*   NotParticipating - indicates that the associated account is neither a delegator nor a delegate.",
          "type": "string"
        },
        "sig-type": {
          "description": "Indicates what type of signature is used by this account, must be one of:\n* sig\n* msig\n* lsig",
          "type": "string",
          "enum": [
            "sig",
            "msig",
            "lsig"
          ]
        },
        "auth-addr": {
          "description": "\\[spend\\] the address against which signing should be checked. If empty, the address of the current account is used. This field can be updated in any transaction by setting the RekeyTo field.",
          "type": "string",
          "x-algorand-format": "Address"
        }
      }
    },
    "AccountParticipation": {
      "description": "AccountParticipation describes the parameters used by this account in consensus protocol.",
      "type": "object",
      "required": [
        "vote-participation-key",
        "selection-participation-key",
        "vote-first-valid",
        "vote-last-valid",
        "vote-key-dilution"
      ],
      "properties": {
        "selection-participation-key": {
          "description": "\\[sel\\] Selection public key (if any) currently registered for this round.",
          "type": "string",
          "format": "byte"
        },
        "vote-first-valid": {
          "description": "\\[voteFst\\] First round for which this participation is valid.",
          "type": "integer"
        },
        "vote-key-dilution": {
          "description": "\\[voteKD\\] Number of subkeys in each batch of participation keys.",
          "type": "integer"
        },
        "vote-last-valid": {
          "description": "\\[voteLst\\] Last round for which this participation is valid.",
          "type": "integer"
        },
        "vote-participation-key": {
          "description": "\\[vote\\] root participation public key (if any) currently registered for this round.",
          "type": "string",
          "format": "byte"
        },
        "state-proof-key": {
          "description": "\\[stprf\\] Root of the state proof key (if any)",
          "type": "string",
          "format": "byte"
        }
      }
    },
    "Asset": {
      "description": "Specifies both the unique identifier and the parameters for an asset",
      "type": "object",
      "required": [
        "index",
        "params"
      ],
      "properties": {
        "index": {
          "description": "unique asset identifier",
          "type": "integer"
        },
        "params": {
          "$ref": "#/definitions/AssetParams"
        }
      }
    },
    "AssetHolding": {
      "description": "Describes an asset held by an account.\n\nDefinition:\ndata/basics/userBalance.go : AssetHolding",
      "type": "object",
      "required": [
        "asset-id",
        "amount",
        "is-frozen"
      ],
      "properties": {
        "amount": {
          "description": "\\[a\\] number of units held.",
          "type": "integer",
          "x-algorand-format": "uint64"
        },
        "asset-id": {
          "description": "Asset ID of the holding.",
          "type": "integer",
          "x-go-name": "AssetID"
        },
        "is-frozen": {
          "description": "\\[f\\] whether or not the holding is frozen.",
          "type": "boolean"
        }
      }
    },
    "AssetParams": {
      "description": "AssetParams specifies the parameters for an asset.\n\n\\[apar\\] when part of an AssetConfig transaction.\n\nDefinition:\ndata/transactions/asset.go : AssetParams",
      "type": "object",
      "required": [
        "creator",
        "total",
        "decimals"
      ],
      "properties": {
        "clawback": {
          "description": "\\[c\\] Address of account used to clawback holdings of this asset.  If empty, clawback is not permitted.",
          "type": "string"
        },
        "creator": {
          "description": "The address that created this asset. This is the address where the parameters for this asset can be found, and also the address where unwanted asset units can be sent in the worst case.",
          "type": "string"
        },
        "decimals": {
          "description": "\\[dc\\] The number of digits to use after the decimal point when displaying this asset. If 0, the asset is not divisible. If 1, the base unit of the asset is in tenths. If 2, the base unit of the asset is in hundredths, and so on. This value must be between 0 and 19 (inclusive).",
          "type": "integer",
          "maximum": 19,
          "minimum": 0
        },
        "default-frozen": {
          "description": "\\[df\\] Whether holdings of this asset are frozen by default.",
          "type": "boolean"
        },
        "freeze": {
          "description": "\\[f\\] Address of account used to freeze holdings of this asset.  If empty, freezing is not permitted.",
          "type": "string"
        },
        "manager": {
          "description": "\\[m\\] Address of account used to manage the keys of this asset and to destroy it.",
          "type": "string"
        },
        "metadata-hash": {
          "description": "\\[am\\] A commitment to some unspecified asset metadata. The format of this metadata is up to the application.",
          "type": "string",
          "format": "byte"
        },
        "name": {
          "description": "\\[an\\] Name of this asset, as supplied by the creator. Included only when the asset name is composed of printable utf-8 characters.",
          "type": "string"
        },
        "name-b64": {
          "description": "Base64 encoded name of this asset, as supplied by the creator.",
          "type": "string",
          "format": "byte"
        },
        "reserve": {
          "description": "\\[r\\] Address of account holding reserve (non-minted) units of this asset.",
          "type": "string"
        },
        "total": {
          "description": "\\[t\\] The total number of units of this asset.",
          "type": "integer",
          "x-algorand-format": "uint64"
        },
        "unit-name": {
          "description": "\\[un\\] Name of a unit of this asset, as supplied by the creator. Included only when the name of a unit of this asset is composed of printable utf-8 characters.",
          "type": "string"
        },
        "unit-name-b64": {
          "description": "Base64 encoded name of a unit of this asset, as supplied by the creator.",
          "type": "string",
          "format": "byte"
        },
        "url": {
          "description": "\\[au\\] URL where more information about the asset can be retrieved. Included only when the URL is composed of printable utf-8 characters.",
          "type": "string"
        },
        "url-b64": {
          "description": "Base64 encoded URL where more information about the asset can be retrieved.",
          "type": "string",
          "format": "byte"
        }
      }
    },
    "ApplicationStateSchema": {
      "description": "Specifies maximums on the number of each type that may be stored.",
      "type": "object",
      "required": [
        "num-uint",
        "num-byte-slice"
      ],
      "properties": {
        "num-uint": {
          "description": "\\[nui\\] num of uints.",
          "type": "integer"
        },
        "num-byte-slice": {
          "description": "\\[nbs\\] num of byte slices.",
          "type": "integer"
        }
      }
    },
    "ApplicationLocalState": {
      "description": "Stores local state associated with an application.",
      "type": "object",
      "required": [
        "id",
        "schema"
      ],
      "properties": {
        "id": {
          "description": "The application which this local state is for.",
          "type": "integer"
        },
        "schema": {
          "description": "\\[hsch\\] schema.",
          "$ref": "#/definitions/ApplicationStateSchema"
        },
        "key-value": {
          "description": "\\[tkv\\] storage.",
          "$ref": "#/definitions/TealKeyValueStore"
        }
      }
    },
    "ParticipationKey": {
      "description": "Represents a participation key used by the node.",
      "type": "object",
      "required": [
        "id",
        "key",
        "address"
      ],
      "properties": {
        "id": {
          "description": "The key's ParticipationID.",
          "type": "string"
        },
        "address": {
          "description": "Address the key was generated for.",
          "type": "string",
          "x-algorand-format": "Address"
        },
        "effective-first-valid": {
          "description": "When registered, this is the first round it may be used.",
          "type": "integer",
          "x-algorand-format": "uint64"
        },
        "effective-last-valid": {
          "description": "When registered, this is the last round it may be used.",
          "type": "integer",
          "x-algorand-format": "uint64"
        },
        "last-vote": {
          "description": "Round when this key was last used to vote.",
          "type": "integer"
        },
        "last-block-proposal": {
          "description": "Round when this key was last used to propose a block.",
          "type": "integer"
        },
        "last-state-proof": {
          "description": "Round when this key was last used to generate a state proof.",
          "type": "integer"
        },
        "key": {
          "description": "Key information stored on the account.",
          "$ref": "#/definitions/AccountParticipation"
        }
      }
    },
    "TealKeyValueStore": {
      "description": "Represents a key-value store for use in an application.",
      "type": "array",
      "items": {
        "$ref": "#/definitions/TealKeyValue"
      }
    },
    "TealKeyValue": {
      "description": "Represents a key-value pair in an application store.",
      "type": "object",
      "required": [
        "key",
        "value"
      ],
      "properties": {
        "key": {
          "type": "string"
        },
        "value": {
          "$ref": "#/definitions/TealValue"
        }
      }
    },
    "TealValue": {
      "description": "Represents a TEAL value.",
      "type": "object",
      "required": [
        "type",
        "uint",
        "bytes"
      ],
      "properties": {
        "type": {
          "description": "\\[tt\\] value type. Value `1` refers to **bytes**, value `2` refers to **uint**",
          "type": "integer"
        },
        "bytes": {
          "description": "\\[tb\\] bytes value.",
          "type": "string"
        },
        "uint": {
          "description": "\\[ui\\] uint value.",
          "type": "integer",
          "x-algorand-format": "uint64"
        }
      }
    },
<<<<<<< HEAD
    "StackValue": {
      "description": "Represents a TEAL value over the stack.",
=======
    "AvmValue": {
      "description": "Represents an AVM value.",
>>>>>>> aeef625e
      "type": "object",
      "required": [
        "type"
      ],
      "properties": {
        "type": {
<<<<<<< HEAD
          "description": "value type. Value `1` refers to **bytes**, value `2` refers to **uint**",
=======
          "description": "value type. Value `1` refers to **bytes**, value `2` refers to **uint64**",
>>>>>>> aeef625e
          "type": "integer"
        },
        "bytes": {
          "description": "bytes value.",
          "type": "string",
          "format": "byte"
        },
        "uint": {
          "description": "uint value.",
          "type": "integer",
          "x-algorand-format": "uint64"
        }
      }
    },
    "StateDelta": {
      "description": "Application state delta.",
      "type": "array",
      "items": {
        "$ref": "#/definitions/EvalDeltaKeyValue"
      }
    },
    "AccountStateDelta": {
      "description": "Application state delta.",
      "type": "object",
      "required": [
        "address",
        "delta"
      ],
      "properties": {
        "address": {
          "type": "string"
        },
        "delta": {
          "$ref": "#/definitions/StateDelta"
        }
      }
    },
    "EvalDeltaKeyValue": {
      "description": "Key-value pairs for StateDelta.",
      "type": "object",
      "required": [
        "key",
        "value"
      ],
      "properties": {
        "key": {
          "type": "string"
        },
        "value": {
          "$ref": "#/definitions/EvalDelta"
        }
      }
    },
    "EvalDelta": {
      "description": "Represents a TEAL value delta.",
      "type": "object",
      "required": [
        "action"
      ],
      "properties": {
        "action": {
          "description": "\\[at\\] delta action.",
          "type": "integer"
        },
        "bytes": {
          "description": "\\[bs\\] bytes value.",
          "type": "string"
        },
        "uint": {
          "description": "\\[ui\\] uint value.",
          "type": "integer",
          "x-algorand-format": "uint64"
        }
      }
    },
    "Application": {
      "description": "Application index and its parameters",
      "type": "object",
      "required": [
        "id",
        "params"
      ],
      "properties": {
        "id": {
          "description": "\\[appidx\\] application index.",
          "type": "integer"
        },
        "params": {
          "description": "\\[appparams\\] application parameters.",
          "$ref": "#/definitions/ApplicationParams"
        }
      }
    },
    "ApplicationParams": {
      "description": "Stores the global information associated with an application.",
      "type": "object",
      "required": [
        "creator",
        "approval-program",
        "clear-state-program"
      ],
      "properties": {
        "creator": {
          "description": "The address that created this application. This is the address where the parameters and global state for this application can be found.",
          "type": "string",
          "x-algorand-format": "Address"
        },
        "approval-program": {
          "description": "\\[approv\\] approval program.",
          "type": "string",
          "format": "byte",
          "x-algorand-format": "TEALProgram"
        },
        "clear-state-program": {
          "description": "\\[clearp\\] approval program.",
          "type": "string",
          "format": "byte",
          "x-algorand-format": "TEALProgram"
        },
        "extra-program-pages": {
          "description": "\\[epp\\] the amount of extra program pages available to this app.",
          "type": "integer"
        },
        "local-state-schema": {
          "description": "\\[lsch\\] local schema",
          "$ref": "#/definitions/ApplicationStateSchema"
        },
        "global-state-schema": {
          "description": "\\[gsch\\] global schema",
          "$ref": "#/definitions/ApplicationStateSchema"
        },
        "global-state": {
          "description": "\\[gs\\] global state",
          "$ref": "#/definitions/TealKeyValueStore"
        }
      }
    },
    "DryrunState": {
      "description": "Stores the TEAL eval step data",
      "type": "object",
      "required": [
        "line",
        "pc",
        "stack"
      ],
      "properties": {
        "line": {
          "description": "Line number",
          "type": "integer"
        },
        "pc": {
          "description": "Program counter",
          "type": "integer"
        },
        "stack": {
          "type": "array",
          "items": {
            "$ref": "#/definitions/TealValue"
          }
        },
        "scratch": {
          "type": "array",
          "items": {
            "$ref": "#/definitions/TealValue"
          }
        },
        "error": {
          "description": "Evaluation error if any",
          "type": "string"
        }
      }
    },
    "DryrunTxnResult": {
      "description": "DryrunTxnResult contains any LogicSig or ApplicationCall program debug information and state updates from a dryrun.",
      "type": "object",
      "required": [
        "disassembly"
      ],
      "properties": {
        "disassembly": {
          "description": "Disassembled program line by line.",
          "type": "array",
          "items": {
            "type": "string"
          }
        },
        "logic-sig-disassembly": {
          "description": "Disassembled lsig program line by line.",
          "type": "array",
          "items": {
            "type": "string"
          }
        },
        "logic-sig-trace": {
          "type": "array",
          "items": {
            "$ref": "#/definitions/DryrunState"
          }
        },
        "logic-sig-messages": {
          "type": "array",
          "items": {
            "type": "string"
          }
        },
        "app-call-trace": {
          "type": "array",
          "items": {
            "$ref": "#/definitions/DryrunState"
          }
        },
        "app-call-messages": {
          "type": "array",
          "items": {
            "type": "string"
          }
        },
        "global-delta": {
          "$ref": "#/definitions/StateDelta"
        },
        "local-deltas": {
          "type": "array",
          "items": {
            "$ref": "#/definitions/AccountStateDelta"
          }
        },
        "logs": {
          "type": "array",
          "items": {
            "type": "string",
            "format": "byte"
          }
        },
        "budget-added": {
          "description": "Budget added during execution of app call transaction.",
          "type": "integer"
        },
        "budget-consumed": {
          "description": "Budget consumed during execution of app call transaction.",
          "type": "integer"
        }
      }
    },
    "ErrorResponse": {
      "description": "An error response with optional data field.",
      "type": "object",
      "required": [
        "message"
      ],
      "properties": {
        "data": {
          "type": "object"
        },
        "message": {
          "type": "string"
        }
      }
    },
    "DryrunRequest": {
      "description": "Request data type for dryrun endpoint. Given the Transactions and simulated ledger state upload, run TEAL scripts and return debugging information.",
      "type": "object",
      "required": [
        "txns",
        "accounts",
        "apps",
        "protocol-version",
        "round",
        "latest-timestamp",
        "sources"
      ],
      "properties": {
        "txns": {
          "type": "array",
          "items": {
            "description": "SignedTxn object. Must be canonically encoded.",
            "type": "string",
            "format": "json",
            "x-algorand-format": "SignedTransaction"
          }
        },
        "accounts": {
          "type": "array",
          "items": {
            "$ref": "#/definitions/Account"
          }
        },
        "apps": {
          "type": "array",
          "items": {
            "$ref": "#/definitions/Application"
          }
        },
        "protocol-version": {
          "description": "ProtocolVersion specifies a specific version string to operate under, otherwise whatever the current protocol of the network this algod is running in.",
          "type": "string"
        },
        "round": {
          "description": "Round is available to some TEAL scripts. Defaults to the current round on the network this algod is attached to.",
          "type": "integer",
          "x-algorand-format": "uint64"
        },
        "latest-timestamp": {
          "description": "LatestTimestamp is available to some TEAL scripts. Defaults to the latest confirmed timestamp this algod is attached to.",
          "type": "integer",
          "format": "int64"
        },
        "sources": {
          "type": "array",
          "items": {
            "$ref": "#/definitions/DryrunSource"
          }
        }
      }
    },
    "DryrunSource": {
      "description": "DryrunSource is TEAL source text that gets uploaded, compiled, and inserted into transactions or application state.",
      "type": "object",
      "required": [
        "field-name",
        "source",
        "txn-index",
        "app-index"
      ],
      "properties": {
        "field-name": {
          "description": "FieldName is what kind of sources this is. If lsig then it goes into the transactions[this.TxnIndex].LogicSig. If approv or clearp it goes into the Approval Program or Clear State Program of application[this.AppIndex].",
          "type": "string"
        },
        "source": {
          "type": "string"
        },
        "txn-index": {
          "type": "integer"
        },
        "app-index": {
          "type": "integer",
          "x-algorand-format": "uint64"
        }
      }
    },
    "SimulateRequest": {
      "description": "Request type for simulation endpoint.",
      "type": "object",
      "required": [
        "txn-groups"
      ],
      "properties": {
        "txn-groups": {
          "description": "The transaction groups to simulate.",
          "type": "array",
          "items": {
            "$ref": "#/definitions/SimulateRequestTransactionGroup"
          }
        },
        "allow-empty-signatures": {
          "description": "Allow transactions without signatures to be simulated as if they had correct signatures.",
          "type": "boolean"
        },
        "allow-more-logging": {
          "description": "Lifts limits on log opcode usage during simulation.",
          "type": "boolean"
        },
        "extra-opcode-budget": {
          "description": "Applies extra opcode budget during simulation for each transaction group.",
          "type": "integer"
        },
        "exec-trace-config": {
          "$ref": "#/definitions/SimulateTraceConfig"
        }
      }
    },
    "SimulateRequestTransactionGroup": {
      "description": "A transaction group to simulate.",
      "type": "object",
      "required": [
        "txns"
      ],
      "properties": {
        "txns": {
          "description": "An atomic transaction group.",
          "type": "array",
          "items": {
            "description": "SignedTxn object. Must be canonically encoded.",
            "type": "string",
            "format": "json",
            "x-algorand-format": "SignedTransaction"
          }
        }
      }
    },
    "SimulateTraceConfig": {
      "description": "An object that configures simulation execution trace.",
      "type": "object",
      "properties": {
        "enable": {
          "description": "A boolean option for opting in execution trace features simulation endpoint.",
          "type": "boolean"
        },
<<<<<<< HEAD
        "scratch-change": {
          "description": "A boolean option enabling returning scratch slot changes.",
=======
        "stack-change": {
          "description": "A boolean option enabling returning stack changes together with execution trace during simulation.",
>>>>>>> aeef625e
          "type": "boolean"
        }
      }
    },
    "Box": {
      "description": "Box name and its content.",
      "type": "object",
      "required": [
        "round",
        "name",
        "value"
      ],
      "properties": {
        "round": {
          "description": "The round for which this information is relevant",
          "type": "integer"
        },
        "name": {
          "description": "\\[name\\] box name, base64 encoded",
          "type": "string",
          "format": "byte"
        },
        "value": {
          "description": "\\[value\\] box value, base64 encoded.",
          "type": "string",
          "format": "byte"
        }
      }
    },
    "BoxDescriptor": {
      "description": "Box descriptor describes a Box.",
      "type": "object",
      "required": [
        "name"
      ],
      "properties": {
        "name": {
          "description": "Base64 encoded box name",
          "type": "string",
          "format": "byte"
        }
      }
    },
    "KvDelta": {
      "description": "A single Delta containing the key, the previous value and the current value for a single round.",
      "type": "object",
      "properties": {
        "key": {
          "description": "The key, base64 encoded.",
          "type": "string",
          "format": "byte"
        },
        "value": {
          "description": "The new value of the KV store entry, base64 encoded.",
          "type": "string",
          "format": "byte"
        }
      }
    },
    "Version": {
      "description": "algod version information.",
      "type": "object",
      "title": "Version contains the current algod version.",
      "required": [
        "versions",
        "genesis_id",
        "genesis_hash_b64",
        "build"
      ],
      "properties": {
        "build": {
          "$ref": "#/definitions/BuildVersion"
        },
        "genesis_hash_b64": {
          "type": "string",
          "format": "byte"
        },
        "genesis_id": {
          "type": "string"
        },
        "versions": {
          "type": "array",
          "items": {
            "type": "string"
          }
        }
      }
    },
    "BuildVersion": {
      "tags": [
        "common"
      ],
      "type": "object",
      "title": "BuildVersion contains the current algod build version information.",
      "required": [
        "major",
        "minor",
        "build_number",
        "commit_hash",
        "branch",
        "channel"
      ],
      "properties": {
        "branch": {
          "type": "string"
        },
        "build_number": {
          "type": "integer",
          "format": "int64"
        },
        "channel": {
          "type": "string"
        },
        "commit_hash": {
          "type": "string"
        },
        "major": {
          "type": "integer",
          "format": "int64"
        },
        "minor": {
          "type": "integer",
          "format": "int64"
        }
      }
    },
    "PendingTransactionResponse": {
      "description": "Details about a pending transaction. If the transaction was recently confirmed, includes confirmation details like the round and reward details.",
      "type": "object",
      "required": [
        "txn",
        "pool-error"
      ],
      "properties": {
        "asset-index": {
          "description": "The asset index if the transaction was found and it created an asset.",
          "type": "integer"
        },
        "application-index": {
          "description": "The application index if the transaction was found and it created an application.",
          "type": "integer"
        },
        "close-rewards": {
          "description": "Rewards in microalgos applied to the close remainder to account.",
          "type": "integer"
        },
        "closing-amount": {
          "description": "Closing amount for the transaction.",
          "type": "integer"
        },
        "asset-closing-amount": {
          "description": "The number of the asset's unit that were transferred to the close-to address.",
          "type": "integer"
        },
        "confirmed-round": {
          "description": "The round where this transaction was confirmed, if present.",
          "type": "integer"
        },
        "pool-error": {
          "description": "Indicates that the transaction was kicked out of this node's transaction pool (and specifies why that happened).  An empty string indicates the transaction wasn't kicked out of this node's txpool due to an error.\n",
          "type": "string"
        },
        "receiver-rewards": {
          "description": "Rewards in microalgos applied to the receiver account.",
          "type": "integer"
        },
        "sender-rewards": {
          "description": "Rewards in microalgos applied to the sender account.",
          "type": "integer"
        },
        "local-state-delta": {
          "description": "Local state key/value changes for the application being executed by this transaction.",
          "type": "array",
          "items": {
            "$ref": "#/definitions/AccountStateDelta"
          }
        },
        "global-state-delta": {
          "description": "Global state key/value changes for the application being executed by this transaction.",
          "$ref": "#/definitions/StateDelta"
        },
        "logs": {
          "description": "Logs for the application being executed by this transaction.",
          "type": "array",
          "items": {
            "type": "string",
            "format": "byte"
          }
        },
        "inner-txns": {
          "description": "Inner transactions produced by application execution.",
          "type": "array",
          "items": {
            "$ref": "#/definitions/PendingTransactionResponse"
          }
        },
        "txn": {
          "description": "The raw signed transaction.",
          "type": "object",
          "x-algorand-format": "SignedTransaction"
        }
      }
    },
    "SimulateTransactionGroupResult": {
      "description": "Simulation result for an atomic transaction group",
      "type": "object",
      "required": [
        "txn-results"
      ],
      "properties": {
        "txn-results": {
          "description": "Simulation result for individual transactions",
          "type": "array",
          "items": {
            "$ref": "#/definitions/SimulateTransactionResult"
          }
        },
        "failure-message": {
          "description": "If present, indicates that the transaction group failed and specifies why that happened",
          "type": "string"
        },
        "failed-at": {
          "description": "If present, indicates which transaction in this group caused the failure. This array represents the path to the failing transaction. Indexes are zero based, the first element indicates the top-level transaction, and successive elements indicate deeper inner transactions.",
          "type": "array",
          "items": {
            "type": "integer"
          }
        },
        "app-budget-added": {
          "description": "Total budget added during execution of app calls in the transaction group.",
          "type": "integer"
        },
        "app-budget-consumed": {
          "description": "Total budget consumed during execution of app calls in the transaction group.",
          "type": "integer"
        }
      }
    },
    "SimulateTransactionResult": {
      "description": "Simulation result for an individual transaction",
      "type": "object",
      "required": [
        "txn-result"
      ],
      "properties": {
        "txn-result": {
          "$ref": "#/definitions/PendingTransactionResponse"
        },
        "app-budget-consumed": {
          "description": "Budget used during execution of an app call transaction. This value includes budged used by inner app calls spawned by this transaction.",
          "type": "integer"
        },
        "logic-sig-budget-consumed": {
          "description": "Budget used during execution of a logic sig transaction.",
          "type": "integer"
        },
        "exec-trace": {
          "$ref": "#/definitions/SimulationTransactionExecTrace"
        }
      }
    },
    "StateProof": {
      "description": "Represents a state proof and its corresponding message",
      "type": "object",
      "required": [
        "Message",
        "StateProof"
      ],
      "properties": {
        "Message": {
          "$ref": "#/definitions/StateProofMessage"
        },
        "StateProof": {
          "description": "The encoded StateProof for the message.",
          "type": "string",
          "format": "byte"
        }
      }
    },
    "LightBlockHeaderProof": {
      "description": "Proof of membership and position of a light block header.",
      "type": "object",
      "required": [
        "index",
        "treedepth",
        "proof"
      ],
      "properties": {
        "index": {
          "description": "The index of the light block header in the vector commitment tree",
          "type": "integer"
        },
        "treedepth": {
          "description": "Represents the depth of the tree that is being proven, i.e. the number of edges from a leaf to the root.",
          "type": "integer"
        },
        "proof": {
          "description": "The encoded proof.",
          "type": "string",
          "format": "byte"
        }
      }
    },
    "StateProofMessage": {
      "description": "Represents the message that the state proofs are attesting to.",
      "type": "object",
      "required": [
        "BlockHeadersCommitment",
        "VotersCommitment",
        "LnProvenWeight",
        "FirstAttestedRound",
        "LastAttestedRound"
      ],
      "properties": {
        "BlockHeadersCommitment": {
          "description": "The vector commitment root on all light block headers within a state proof interval.",
          "type": "string",
          "format": "byte"
        },
        "VotersCommitment": {
          "description": "The vector commitment root of the top N accounts to sign the next StateProof.",
          "type": "string",
          "format": "byte"
        },
        "LnProvenWeight": {
          "description": "An integer value representing the natural log of the proven weight with 16 bits of precision. This value would be used to verify the next state proof.",
          "type": "integer",
          "x-algorand-format": "uint64"
        },
        "FirstAttestedRound": {
          "description": "The first round the message attests to.",
          "type": "integer",
          "x-algorand-format": "uint64"
        },
        "LastAttestedRound": {
          "description": "The last round the message attests to.",
          "type": "integer",
          "x-algorand-format": "uint64"
        }
      }
    },
    "SimulationEvalOverrides": {
      "description": "The set of parameters and limits override during simulation. If this set of parameters is present, then evaluation parameters may differ from standard evaluation in certain ways.",
      "type": "object",
      "properties": {
        "allow-empty-signatures": {
          "description": "If true, transactions without signatures are allowed and simulated as if they were properly signed.",
          "type": "boolean"
        },
        "max-log-calls": {
          "description": "The maximum log calls one can make during simulation",
          "type": "integer"
        },
        "max-log-size": {
          "description": "The maximum byte number to log during simulation",
          "type": "integer"
        },
        "extra-opcode-budget": {
          "description": "The extra opcode budget added to each transaction group during simulation",
          "type": "integer"
        }
      }
    },
    "ScratchChangeUnit": {
      "description": "The write operation into a scratch slot.",
      "type": "object",
      "required": [
        "type",
        "scratch-slot-id",
        "value"
      ],
      "properties": {
        "type": {
          "description": "Scratch change type. Value `1` refers to load, value `2` refers to store",
          "type": "integer"
        },
        "scratch-slot-id": {
          "description": "The scratch slot id indicating where the value writes to.",
          "type": "integer"
        },
        "value": {
          "$ref": "#/definitions/StackValue"
        }
      }
    },
    "SimulationOpcodeTraceUnit": {
      "description": "The set of trace information and effect from evaluating a single opcode.",
      "type": "object",
      "required": [
        "pc"
      ],
      "properties": {
        "pc": {
          "description": "The program counter of the current opcode being evaluated.",
          "type": "integer"
        },
        "scratch-change": {
          "$ref": "#/definitions/ScratchChangeUnit"
        },
        "spawned-inners": {
          "description": "The indexes of the traces for inner transactions spawned by this opcode, if any.",
          "type": "array",
          "items": {
            "type": "integer"
          }
        },
        "stack-pop-count": {
          "description": "The number of deleted stack values by this opcode.",
          "type": "integer"
        },
        "stack-additions": {
          "description": "The values added by this opcode to the stack.",
          "type": "array",
          "items": {
            "$ref": "#/definitions/AvmValue"
          }
        }
      }
    },
    "SimulationTransactionExecTrace": {
      "description": "The execution trace of calling an app or a logic sig, containing the inner app call trace in a recursive way.",
      "type": "object",
      "properties": {
        "approval-program-trace": {
          "description": "Program trace that contains a trace of opcode effects in an approval program.",
          "type": "array",
          "items": {
            "$ref": "#/definitions/SimulationOpcodeTraceUnit"
          }
        },
        "clear-state-program-trace": {
          "description": "Program trace that contains a trace of opcode effects in a clear state program.",
          "type": "array",
          "items": {
            "$ref": "#/definitions/SimulationOpcodeTraceUnit"
          }
        },
        "logic-sig-trace": {
          "description": "Program trace that contains a trace of opcode effects in a logic sig.",
          "type": "array",
          "items": {
            "$ref": "#/definitions/SimulationOpcodeTraceUnit"
          }
        },
        "inner-trace": {
          "description": "An array of SimulationTransactionExecTrace representing the execution trace of any inner transactions executed.",
          "type": "array",
          "items": {
            "$ref": "#/definitions/SimulationTransactionExecTrace"
          }
        }
      }
    }
  },
  "parameters": {
    "account-id": {
      "type": "string",
      "x-go-name": "AccountID",
      "description": "account string",
      "name": "account-id",
      "in": "path",
      "required": true
    },
    "address": {
      "type": "string",
      "description": "Only include transactions with this address in one of the transaction fields.",
      "name": "address",
      "in": "query"
    },
    "address-role": {
      "enum": [
        "sender",
        "receiver",
        "freeze-target"
      ],
      "type": "string",
      "description": "Combine with the address parameter to define what type of address to search for.",
      "name": "address-role",
      "in": "query"
    },
    "after-time": {
      "type": "string",
      "format": "date-time",
      "x-algorand-format": "RFC3339 String",
      "description": "Include results after the given time. Must be an RFC 3339 formatted string.",
      "name": "after-time",
      "in": "query"
    },
    "asset-id": {
      "type": "integer",
      "x-go-name": "AssetID",
      "description": "Asset ID",
      "name": "asset-id",
      "in": "query"
    },
    "before-time": {
      "type": "string",
      "format": "date-time",
      "x-algorand-format": "RFC3339 String",
      "description": "Include results before the given time. Must be an RFC 3339 formatted string.",
      "name": "before-time",
      "in": "query"
    },
    "catchpoint": {
      "type": "string",
      "format": "catchpoint",
      "pattern": "[0-9]{1,10}#[A-Z0-9]{1,53}",
      "x-algorand-format": "Catchpoint String",
      "description": "A catch point",
      "name": "catchpoint",
      "in": "path",
      "required": true
    },
    "currency-greater-than": {
      "type": "integer",
      "description": "Results should have an amount greater than this value. MicroAlgos are the default currency unless an asset-id is provided, in which case the asset will be used.",
      "name": "currency-greater-than",
      "in": "query"
    },
    "currency-less-than": {
      "type": "integer",
      "description": "Results should have an amount less than this value. MicroAlgos are the default currency unless an asset-id is provided, in which case the asset will be used.",
      "name": "currency-less-than",
      "in": "query"
    },
    "exclude-close-to": {
      "type": "boolean",
      "description": "Combine with address and address-role parameters to define what type of address to search for. The close to fields are normally treated as a receiver, if you would like to exclude them set this parameter to true.",
      "name": "exclude-close-to",
      "in": "query"
    },
    "format": {
      "enum": [
        "json",
        "msgpack"
      ],
      "type": "string",
      "description": "Configures whether the response object is JSON or MessagePack encoded. If not provided, defaults to JSON.",
      "name": "format",
      "in": "query"
    },
    "limit": {
      "type": "integer",
      "description": "Maximum number of results to return.",
      "name": "limit",
      "in": "query"
    },
    "max": {
      "type": "integer",
      "description": "Truncated number of transactions to display. If max=0, returns all pending txns.",
      "name": "max",
      "in": "query"
    },
    "max-round": {
      "type": "integer",
      "description": "Include results at or before the specified max-round.",
      "name": "max-round",
      "in": "query"
    },
    "min-round": {
      "type": "integer",
      "description": "Include results at or after the specified min-round.",
      "name": "min-round",
      "in": "query"
    },
    "next": {
      "type": "string",
      "description": "The next page of results. Use the next token provided by the previous results.",
      "name": "next",
      "in": "query"
    },
    "note-prefix": {
      "type": "string",
      "description": "Specifies a prefix which must be contained in the note field.",
      "name": "note-prefix",
      "in": "query",
      "x-algorand-format": "base64"
    },
    "round": {
      "type": "integer",
      "description": "Include results for the specified round.",
      "name": "round",
      "in": "query"
    },
    "round-number": {
      "type": "integer",
      "description": "Round number",
      "name": "round-number",
      "in": "path",
      "required": true
    },
    "sig-type": {
      "enum": [
        "sig",
        "msig",
        "lsig"
      ],
      "type": "string",
      "description": "SigType filters just results using the specified type of signature:\n* sig - Standard\n* msig - MultiSig\n* lsig - LogicSig",
      "name": "sig-type",
      "in": "query"
    },
    "tx-id": {
      "type": "string",
      "x-algorand-format": "Address",
      "x-go-name": "TxID",
      "description": "Lookup the specific transaction by ID.",
      "name": "tx-id",
      "in": "query"
    },
    "tx-type": {
      "enum": [
        "pay",
        "keyreg",
        "acfg",
        "axfer",
        "afrz",
        "appl",
        "stpf"
      ],
      "type": "string",
      "name": "tx-type",
      "in": "query"
    }
  },
  "responses": {
    "GetBlockTimeStampOffsetResponse": {
      "description": "Response containing the timestamp offset in seconds",
      "schema": {
        "type": "object",
        "required": [
          "offset"
        ],
        "properties": {
          "offset": {
            "description": "Timestamp offset in seconds.",
            "type": "integer"
          }
        }
      }
    },
    "GetSyncRoundResponse": {
      "description": "Response containing the ledger's minimum sync round",
      "schema": {
        "type": "object",
        "required": [
          "round"
        ],
        "properties": {
          "round": {
            "description": "The minimum sync round for the ledger.",
            "type": "integer"
          }
        }
      }
    },
    "LedgerStateDeltaForTransactionGroupResponse": {
      "description": "Response containing a ledger state delta for a single transaction group.",
      "schema": {
        "$ref": "#/definitions/LedgerStateDelta"
      }
    },
    "TransactionGroupLedgerStateDeltasForRoundResponse": {
      "description": "Response containing all ledger state deltas for transaction groups, with their associated Ids, in a single round.",
      "schema": {
        "type": "object",
        "required": [
          "Deltas"
        ],
        "properties": {
          "Deltas": {
            "type": "array",
            "items": {
              "$ref": "#/definitions/LedgerStateDeltaForTransactionGroup"
            }
          }
        }
      }
    },
    "LedgerStateDeltaResponse": {
      "description": "Contains ledger deltas",
      "schema": {
        "$ref": "#/definitions/LedgerStateDelta"
      }
    },
    "LightBlockHeaderProofResponse": {
      "description": "Proof of a light block header.",
      "schema": {
        "$ref": "#/definitions/LightBlockHeaderProof"
      }
    },
    "StateProofResponse": {
      "description": "StateProofResponse wraps the StateProof type in a response.",
      "schema": {
        "$ref": "#/definitions/StateProof"
      }
    },
    "AccountResponse": {
      "description": "AccountResponse wraps the Account type in a response.",
      "schema": {
        "$ref": "#/definitions/Account"
      }
    },
    "AccountAssetResponse": {
      "description": "AccountAssetResponse describes the account's asset holding and asset parameters (if either exist) for a specific asset ID. Asset parameters will only be returned if the provided address is the asset's creator.",
      "schema": {
        "type": "object",
        "required": [
          "round"
        ],
        "properties": {
          "round": {
            "description": "The round for which this information is relevant.",
            "type": "integer"
          },
          "asset-holding": {
            "description": "\\[asset\\] Details about the asset held by this account.\n\nThe raw account uses `AssetHolding` for this type.",
            "$ref": "#/definitions/AssetHolding"
          },
          "created-asset": {
            "description": "\\[apar\\] parameters of the asset created by this account.\n\nThe raw account uses `AssetParams` for this type.",
            "$ref": "#/definitions/AssetParams"
          }
        }
      }
    },
    "AccountApplicationResponse": {
      "description": "AccountApplicationResponse describes the account's application local state and global state (AppLocalState and AppParams, if either exists) for a specific application ID. Global state will only be returned if the provided address is the application's creator.",
      "schema": {
        "type": "object",
        "required": [
          "round"
        ],
        "properties": {
          "round": {
            "description": "The round for which this information is relevant.",
            "type": "integer"
          },
          "app-local-state": {
            "description": "\\[appl\\] the application local data stored in this account.\n\nThe raw account uses `AppLocalState` for this type.",
            "$ref": "#/definitions/ApplicationLocalState"
          },
          "created-app": {
            "description": "\\[appp\\] parameters of the application created by this account including app global data.\n\nThe raw account uses `AppParams` for this type.",
            "$ref": "#/definitions/ApplicationParams"
          }
        }
      }
    },
    "BlockResponse": {
      "description": "Encoded block object.",
      "schema": {
        "type": "object",
        "required": [
          "block"
        ],
        "properties": {
          "block": {
            "description": "Block header data.",
            "type": "object",
            "x-algorand-format": "BlockHeader"
          },
          "cert": {
            "description": "Optional certificate object. This is only included when the format is set to message pack.",
            "type": "object",
            "x-algorand-format": "BlockCertificate"
          }
        }
      }
    },
    "BlockHashResponse": {
      "description": "Hash of a block header.",
      "schema": {
        "type": "object",
        "required": [
          "blockHash"
        ],
        "properties": {
          "blockHash": {
            "description": "Block header hash.",
            "type": "string"
          }
        }
      }
    },
    "TransactionProofResponse": {
      "description": "Proof of transaction in a block.",
      "schema": {
        "type": "object",
        "required": [
          "proof",
          "stibhash",
          "idx",
          "treedepth",
          "hashtype"
        ],
        "properties": {
          "proof": {
            "description": "Proof of transaction membership.",
            "type": "string",
            "format": "byte"
          },
          "stibhash": {
            "description": "Hash of SignedTxnInBlock for verifying proof.",
            "type": "string",
            "format": "byte"
          },
          "treedepth": {
            "description": "Represents the depth of the tree that is being proven, i.e. the number of edges from a leaf to the root.",
            "type": "integer"
          },
          "idx": {
            "description": "Index of the transaction in the block's payset.",
            "type": "integer"
          },
          "hashtype": {
            "type": "string",
            "enum": [
              "sha512_256",
              "sha256"
            ],
            "description": "The type of hash function used to create the proof, must be one of: \n* sha512_256 \n* sha256"
          }
        }
      }
    },
    "CatchpointStartResponse": {
      "tags": [
        "private"
      ],
      "schema": {
        "description": "An catchpoint start response.",
        "type": "object",
        "required": [
          "catchup-message"
        ],
        "properties": {
          "catchup-message": {
            "description": "Catchup start response string",
            "type": "string"
          }
        }
      }
    },
    "CatchpointAbortResponse": {
      "tags": [
        "private"
      ],
      "schema": {
        "description": "An catchpoint abort response.",
        "type": "object",
        "required": [
          "catchup-message"
        ],
        "properties": {
          "catchup-message": {
            "description": "Catchup abort response string",
            "type": "string"
          }
        }
      }
    },
    "NodeStatusResponse": {
      "schema": {
        "description": "NodeStatus contains the information about a node status",
        "type": "object",
        "required": [
          "catchup-time",
          "last-version",
          "last-round",
          "next-version",
          "next-version-round",
          "next-version-supported",
          "stopped-at-unsupported-round",
          "time-since-last-round"
        ],
        "properties": {
          "catchup-time": {
            "description": "CatchupTime in nanoseconds",
            "type": "integer"
          },
          "last-round": {
            "description": "LastRound indicates the last round seen",
            "type": "integer"
          },
          "last-version": {
            "description": "LastVersion indicates the last consensus version supported",
            "type": "string"
          },
          "next-version": {
            "description": "NextVersion of consensus protocol to use",
            "type": "string"
          },
          "next-version-round": {
            "description": "NextVersionRound is the round at which the next consensus version will apply",
            "type": "integer"
          },
          "next-version-supported": {
            "description": "NextVersionSupported indicates whether the next consensus version is supported by this node",
            "type": "boolean"
          },
          "stopped-at-unsupported-round": {
            "description": "StoppedAtUnsupportedRound indicates that the node does not support the new rounds and has stopped making progress",
            "type": "boolean"
          },
          "time-since-last-round": {
            "description": "TimeSinceLastRound in nanoseconds",
            "type": "integer"
          },
          "last-catchpoint": {
            "description": "The last catchpoint seen by the node",
            "type": "string"
          },
          "catchpoint": {
            "description": "The current catchpoint that is being caught up to",
            "type": "string"
          },
          "catchpoint-total-accounts": {
            "description": "The total number of accounts included in the current catchpoint",
            "type": "integer"
          },
          "catchpoint-processed-accounts": {
            "description": "The number of accounts from the current catchpoint that have been processed so far as part of the catchup",
            "type": "integer"
          },
          "catchpoint-verified-accounts": {
            "description": "The number of accounts from the current catchpoint that have been verified so far as part of the catchup",
            "type": "integer"
          },
          "catchpoint-total-kvs": {
            "description": "The total number of key-values (KVs) included in the current catchpoint",
            "type": "integer"
          },
          "catchpoint-processed-kvs": {
            "description": "The number of key-values (KVs) from the current catchpoint that have been processed so far as part of the catchup",
            "type": "integer"
          },
          "catchpoint-verified-kvs": {
            "description": "The number of key-values (KVs) from the current catchpoint that have been verified so far as part of the catchup",
            "type": "integer"
          },
          "catchpoint-total-blocks": {
            "description": "The total number of blocks that are required to complete the current catchpoint catchup",
            "type": "integer"
          },
          "catchpoint-acquired-blocks": {
            "description": "The number of blocks that have already been obtained by the node as part of the catchup",
            "type": "integer"
          },
          "upgrade-delay": {
            "description": "Upgrade delay",
            "type": "integer"
          },
          "upgrade-node-vote": {
            "description": "This node's upgrade vote",
            "type": "boolean"
          },
          "upgrade-votes-required": {
            "description": "Yes votes required for consensus upgrade",
            "type": "integer"
          },
          "upgrade-votes": {
            "description": "Total votes cast for consensus upgrade",
            "type": "integer"
          },
          "upgrade-yes-votes": {
            "description": "Yes votes cast for consensus upgrade",
            "type": "integer"
          },
          "upgrade-no-votes": {
            "description": "No votes cast for consensus upgrade",
            "type": "integer"
          },
          "upgrade-next-protocol-vote-before": {
            "description": "Next protocol round",
            "type": "integer"
          },
          "upgrade-vote-rounds": {
            "description": "Total voting rounds for current upgrade",
            "type": "integer"
          }
        }
      }
    },
    "PendingTransactionsResponse": {
      "description": "A potentially truncated list of transactions currently in the node's transaction pool. You can compute whether or not the list is truncated if the number of elements in the **top-transactions** array is fewer than **total-transactions**.",
      "schema": {
        "description": "PendingTransactions is an array of signed transactions exactly as they were submitted.",
        "type": "object",
        "required": [
          "top-transactions",
          "total-transactions"
        ],
        "properties": {
          "top-transactions": {
            "description": "An array of signed transaction objects.",
            "type": "array",
            "items": {
              "type": "object",
              "x-algorand-format": "SignedTransaction"
            }
          },
          "total-transactions": {
            "description": "Total number of transactions in the pool.",
            "type": "integer"
          }
        }
      }
    },
    "ParticipationKeysResponse": {
      "description": "A list of participation keys",
      "schema": {
        "type": "array",
        "items": {
          "$ref": "#/definitions/ParticipationKey"
        }
      }
    },
    "ParticipationKeyResponse": {
      "description": "A detailed description of a participation ID",
      "schema": {
        "$ref": "#/definitions/ParticipationKey"
      }
    },
    "PostParticipationResponse": {
      "description": "Participation ID of the submission",
      "schema": {
        "type": "object",
        "required": [
          "partId"
        ],
        "properties": {
          "partId": {
            "description": "encoding of the participation ID.",
            "type": "string"
          }
        }
      }
    },
    "PostTransactionsResponse": {
      "description": "Transaction ID of the submission.",
      "schema": {
        "type": "object",
        "required": [
          "txId"
        ],
        "properties": {
          "txId": {
            "description": "encoding of the transaction hash.",
            "type": "string"
          }
        }
      }
    },
    "SimulateResponse": {
      "description": "Result of a transaction group simulation.",
      "schema": {
        "type": "object",
        "required": [
          "version",
          "last-round",
          "txn-groups"
        ],
        "properties": {
          "version": {
            "description": "The version of this response object.",
            "type": "integer"
          },
          "last-round": {
            "description": "The round immediately preceding this simulation. State changes through this round were used to run this simulation.",
            "type": "integer"
          },
          "txn-groups": {
            "description": "A result object for each transaction group that was simulated.",
            "type": "array",
            "items": {
              "$ref": "#/definitions/SimulateTransactionGroupResult"
            }
          },
          "eval-overrides": {
            "$ref": "#/definitions/SimulationEvalOverrides"
          },
          "exec-trace-config": {
            "$ref": "#/definitions/SimulateTraceConfig"
          }
        }
      }
    },
    "SupplyResponse": {
      "description": "Supply represents the current supply of MicroAlgos in the system.",
      "schema": {
        "description": "Supply represents the current supply of MicroAlgos in the system",
        "type": "object",
        "required": [
          "online-money",
          "current_round",
          "total-money"
        ],
        "properties": {
          "current_round": {
            "description": "Round",
            "type": "integer"
          },
          "online-money": {
            "description": "OnlineMoney",
            "type": "integer"
          },
          "total-money": {
            "description": "TotalMoney",
            "type": "integer"
          }
        }
      }
    },
    "TransactionParametersResponse": {
      "description": "TransactionParams contains the parameters that help a client construct a new transaction.",
      "schema": {
        "description": "TransactionParams contains the parameters that help a client construct\na new transaction.",
        "type": "object",
        "required": [
          "consensus-version",
          "fee",
          "genesis-id",
          "genesis-hash",
          "last-round",
          "min-fee"
        ],
        "properties": {
          "consensus-version": {
            "description": "ConsensusVersion indicates the consensus protocol version\nas of LastRound.",
            "type": "string"
          },
          "fee": {
            "description": "Fee is the suggested transaction fee\nFee is in units of micro-Algos per byte.\nFee may fall to zero but transactions must still have a fee of\nat least MinTxnFee for the current network protocol.",
            "type": "integer"
          },
          "genesis-hash": {
            "description": "GenesisHash is the hash of the genesis block.",
            "type": "string",
            "format": "byte"
          },
          "genesis-id": {
            "description": "GenesisID is an ID listed in the genesis block.",
            "type": "string"
          },
          "last-round": {
            "description": "LastRound indicates the last round seen",
            "type": "integer"
          },
          "min-fee": {
            "description": "The minimum transaction fee (not per byte) required for the\ntxn to validate for the current network protocol.",
            "type": "integer"
          }
        }
      }
    },
    "ApplicationResponse": {
      "description": "Application information",
      "schema": {
        "$ref": "#/definitions/Application"
      }
    },
    "BoxesResponse": {
      "description": "Box names of an application",
      "schema": {
        "type": "object",
        "required": [
          "boxes"
        ],
        "properties": {
          "boxes": {
            "type": "array",
            "items": {
              "$ref": "#/definitions/BoxDescriptor"
            }
          }
        }
      }
    },
    "BoxResponse": {
      "description": "Box information",
      "schema": {
        "$ref": "#/definitions/Box"
      }
    },
    "AssetResponse": {
      "description": "Asset information",
      "schema": {
        "$ref": "#/definitions/Asset"
      }
    },
    "CompileResponse": {
      "description": "Teal compile Result",
      "schema": {
        "type": "object",
        "required": [
          "hash",
          "result"
        ],
        "properties": {
          "hash": {
            "description": "base32 SHA512_256 of program bytes (Address style)",
            "type": "string"
          },
          "result": {
            "description": "base64 encoded program bytes",
            "type": "string"
          },
          "sourcemap": {
            "description": "JSON of the source map",
            "type": "object"
          }
        }
      }
    },
    "DisassembleResponse": {
      "description": "Teal disassembly Result",
      "schema": {
        "type": "object",
        "required": [
          "result"
        ],
        "properties": {
          "result": {
            "description": "disassembled Teal code",
            "type": "string"
          }
        }
      }
    },
    "DryrunResponse": {
      "description": "DryrunResponse contains per-txn debug information from a dryrun.",
      "schema": {
        "type": "object",
        "required": [
          "txns",
          "protocol-version",
          "error"
        ],
        "properties": {
          "txns": {
            "type": "array",
            "items": {
              "$ref": "#/definitions/DryrunTxnResult"
            }
          },
          "error": {
            "type": "string"
          },
          "protocol-version": {
            "description": "Protocol version is the protocol version Dryrun was operated under.",
            "type": "string"
          }
        }
      }
    },
    "VersionsResponse": {
      "description": "VersionsResponse is the response to 'GET /versions'",
      "schema": {
        "$ref": "#/definitions/Version"
      }
    }
  },
  "securityDefinitions": {
    "api_key": {
      "description": "Generated header parameter. This token can be generated using the Goal command line tool. Example value ='b7e384d0317b8050ce45900a94a1931e28540e1f69b2d242b424659c341b4697'",
      "type": "apiKey",
      "name": "X-Algo-API-Token",
      "in": "header",
      "x-example": "b7e384d0317b8050ce45900a94a1931e28540e1f69b2d242b424659c341b4697"
    }
  },
  "security": [
    {
      "api_key": []
    }
  ],
  "tags": [
    {
      "name": "private"
    }
  ]
}<|MERGE_RESOLUTION|>--- conflicted
+++ resolved
@@ -3108,24 +3108,15 @@
         }
       }
     },
-<<<<<<< HEAD
-    "StackValue": {
-      "description": "Represents a TEAL value over the stack.",
-=======
     "AvmValue": {
       "description": "Represents an AVM value.",
->>>>>>> aeef625e
       "type": "object",
       "required": [
         "type"
       ],
       "properties": {
         "type": {
-<<<<<<< HEAD
-          "description": "value type. Value `1` refers to **bytes**, value `2` refers to **uint**",
-=======
           "description": "value type. Value `1` refers to **bytes**, value `2` refers to **uint64**",
->>>>>>> aeef625e
           "type": "integer"
         },
         "bytes": {
@@ -3524,13 +3515,12 @@
           "description": "A boolean option for opting in execution trace features simulation endpoint.",
           "type": "boolean"
         },
-<<<<<<< HEAD
+        "stack-change": {
+          "description": "A boolean option enabling returning stack changes together with execution trace during simulation.",
+          "type": "boolean"
+        },
         "scratch-change": {
           "description": "A boolean option enabling returning scratch slot changes.",
-=======
-        "stack-change": {
-          "description": "A boolean option enabling returning stack changes together with execution trace during simulation.",
->>>>>>> aeef625e
           "type": "boolean"
         }
       }
@@ -3912,7 +3902,7 @@
           "type": "integer"
         },
         "value": {
-          "$ref": "#/definitions/StackValue"
+          "$ref": "#/definitions/AvmValue"
         }
       }
     },
