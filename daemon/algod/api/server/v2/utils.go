// Copyright (C) 2019-2023 Algorand, Inc.
// This file is part of go-algorand
//
// go-algorand is free software: you can redistribute it and/or modify
// it under the terms of the GNU Affero General Public License as
// published by the Free Software Foundation, either version 3 of the
// License, or (at your option) any later version.
//
// go-algorand is distributed in the hope that it will be useful,
// but WITHOUT ANY WARRANTY; without even the implied warranty of
// MERCHANTABILITY or FITNESS FOR A PARTICULAR PURPOSE.  See the
// GNU Affero General Public License for more details.
//
// You should have received a copy of the GNU Affero General Public License
// along with go-algorand.  If not, see <https://www.gnu.org/licenses/>.

package v2

import (
	"encoding/base64"
	"fmt"
	"net/http"
	"strings"
	"unicode"
	"unicode/utf8"

	"github.com/algorand/go-codec/codec"
	"github.com/labstack/echo/v4"
	"golang.org/x/exp/slices"

	"github.com/algorand/go-algorand/daemon/algod/api/server/v2/generated/model"
	"github.com/algorand/go-algorand/data/basics"
	"github.com/algorand/go-algorand/data/transactions"
	"github.com/algorand/go-algorand/ledger/simulation"
	"github.com/algorand/go-algorand/logging"
	"github.com/algorand/go-algorand/node"
	"github.com/algorand/go-algorand/protocol"
)

// returnError logs an internal message while returning the encoded response.
func returnError(ctx echo.Context, code int, internal error, external string, logger logging.Logger) error {
	logger.Info(internal)
	return ctx.JSON(code, model.ErrorResponse{Message: external})
}

func badRequest(ctx echo.Context, internal error, external string, log logging.Logger) error {
	return returnError(ctx, http.StatusBadRequest, internal, external, log)
}

func serviceUnavailable(ctx echo.Context, internal error, external string, log logging.Logger) error {
	return returnError(ctx, http.StatusServiceUnavailable, internal, external, log)
}

func timeout(ctx echo.Context, internal error, external string, log logging.Logger) error {
	return returnError(ctx, http.StatusRequestTimeout, internal, external, log)
}

func internalError(ctx echo.Context, internal error, external string, log logging.Logger) error {
	return returnError(ctx, http.StatusInternalServerError, internal, external, log)
}

func notFound(ctx echo.Context, internal error, external string, log logging.Logger) error {
	return returnError(ctx, http.StatusNotFound, internal, external, log)
}

func notImplemented(ctx echo.Context, internal error, external string, log logging.Logger) error {
	return returnError(ctx, http.StatusNotImplemented, internal, external, log)
}

func addrOrNil(addr basics.Address) *string {
	if addr.IsZero() {
		return nil
	}
	ret := addr.String()
	return &ret
}

// omitEmpty defines a handy impl for all comparable types to convert from default value to nil ptr
func omitEmpty[T comparable](val T) *T {
	var defaultVal T
	if val == defaultVal {
		return nil
	}
	return &val
}

func byteOrNil(data []byte) *[]byte {
	if len(data) == 0 {
		return nil
	}
	return &data
}

func nilToZero(numPtr *uint64) uint64 {
	if numPtr == nil {
		return 0
	}
	return *numPtr
}

func computeCreatableIndexInPayset(tx node.TxnWithStatus, txnCounter uint64, payset []transactions.SignedTxnWithAD) (cidx *uint64) {
	// Compute transaction index in block
	txID := tx.Txn.Txn.ID()
	offset := slices.IndexFunc(payset, func(ad transactions.SignedTxnWithAD) bool {
		return ad.Txn.ID() == txID
	})

	// Sanity check that txn was in fetched block
	if offset < 0 {
		return nil
	}

	// Count into block to get created asset index
	idx := txnCounter - uint64(len(payset)) + uint64(offset) + 1
	return &idx
}

// computeAssetIndexFromTxn returns the created asset index given a confirmed
// transaction whose confirmation block is available in the ledger. Note that
// 0 is an invalid asset index (they start at 1).
func computeAssetIndexFromTxn(tx node.TxnWithStatus, l LedgerForAPI) *uint64 {
	// Must have ledger
	if l == nil {
		return nil
	}
	// Transaction must be confirmed
	if tx.ConfirmedRound == 0 {
		return nil
	}
	// Transaction must be AssetConfig transaction
	if tx.Txn.Txn.AssetConfigTxnFields == (transactions.AssetConfigTxnFields{}) {
		return nil
	}
	// Transaction must be creating an asset
	if tx.Txn.Txn.AssetConfigTxnFields.ConfigAsset != 0 {
		return nil
	}

	aid := uint64(tx.ApplyData.ConfigAsset)
	if aid > 0 {
		return &aid
	}
	// If there is no ConfigAsset in the ApplyData, it must be a
	// transaction before inner transactions were activated. Therefore
	// the computeCreatableIndexInPayset function will work properly
	// to deduce the aid. Proceed.

	// Look up block where transaction was confirmed
	blk, err := l.Block(tx.ConfirmedRound)
	if err != nil {
		return nil
	}

	payset, err := blk.DecodePaysetFlat()
	if err != nil {
		return nil
	}

	return computeCreatableIndexInPayset(tx, blk.BlockHeader.TxnCounter, payset)
}

// computeAppIndexFromTxn returns the created app index given a confirmed
// transaction whose confirmation block is available in the ledger. Note that
// 0 is an invalid asset index (they start at 1).
func computeAppIndexFromTxn(tx node.TxnWithStatus, l LedgerForAPI) *uint64 {
	// Must have ledger
	if l == nil {
		return nil
	}
	// Transaction must be confirmed
	if tx.ConfirmedRound == 0 {
		return nil
	}
	// Transaction must be ApplicationCall transaction
	if tx.Txn.Txn.ApplicationCallTxnFields.Empty() {
		return nil
	}
	// Transaction must be creating an application
	if tx.Txn.Txn.ApplicationCallTxnFields.ApplicationID != 0 {
		return nil
	}

	aid := uint64(tx.ApplyData.ApplicationID)
	if aid > 0 {
		return &aid
	}
	// If there is no ApplicationID in the ApplyData, it must be a
	// transaction before inner transactions were activated. Therefore
	// the computeCreatableIndexInPayset function will work properly
	// to deduce the aid. Proceed.

	// Look up block where transaction was confirmed
	blk, err := l.Block(tx.ConfirmedRound)
	if err != nil {
		return nil
	}

	payset, err := blk.DecodePaysetFlat()
	if err != nil {
		return nil
	}

	return computeCreatableIndexInPayset(tx, blk.BlockHeader.TxnCounter, payset)
}

// getCodecHandle converts a format string into the encoder + content type
func getCodecHandle(formatPtr *string) (codec.Handle, string, error) {
	format := "json"
	if formatPtr != nil {
		format = strings.ToLower(*formatPtr)
	}

	switch format {
	case "json":
		return protocol.JSONStrictHandle, "application/json", nil
	case "msgpack":
		fallthrough
	case "msgp":
		return protocol.CodecHandle, "application/msgpack", nil
	default:
		return nil, "", fmt.Errorf("invalid format: %s", format)
	}
}

func encode(handle codec.Handle, obj interface{}) ([]byte, error) {
	var output []byte
	enc := codec.NewEncoderBytes(&output, handle)

	err := enc.Encode(obj)
	if err != nil {
		return nil, fmt.Errorf("failed to encode object: %v", err)
	}
	return output, nil
}

func decode(handle codec.Handle, data []byte, v interface{}) error {
	enc := codec.NewDecoderBytes(data, handle)

	err := enc.Decode(v)
	if err != nil {
		return fmt.Errorf("failed to decode object: %v", err)
	}
	return nil
}

// Helper to convert basics.StateDelta -> *model.StateDelta
func stateDeltaToStateDelta(d basics.StateDelta) *model.StateDelta {
	if len(d) == 0 {
		return nil
	}
	var delta model.StateDelta
	for k, v := range d {
		delta = append(delta, model.EvalDeltaKeyValue{
			Key: base64.StdEncoding.EncodeToString([]byte(k)),
			Value: model.EvalDelta{
				Action: uint64(v.Action),
				Bytes:  omitEmpty(base64.StdEncoding.EncodeToString([]byte(v.Bytes))),
				Uint:   omitEmpty(v.Uint),
			},
		})
	}
	return &delta
}

func edIndexToAddress(index uint64, txn *transactions.Transaction, shared []basics.Address) string {
	// index into [Sender, txn.Accounts[0], txn.Accounts[1], ..., shared[0], shared[1], ...]
	switch {
	case index == 0:
		return txn.Sender.String()
	case int(index-1) < len(txn.Accounts):
		return txn.Accounts[index-1].String()
	case int(index-1)-len(txn.Accounts) < len(shared):
		return shared[int(index-1)-len(txn.Accounts)].String()
	default:
		return fmt.Sprintf("Invalid Account Index %d in LocalDelta", index)
	}
}

func convertToDeltas(txn node.TxnWithStatus) (*[]model.AccountStateDelta, *model.StateDelta) {
	var localStateDelta *[]model.AccountStateDelta
	if len(txn.ApplyData.EvalDelta.LocalDeltas) > 0 {
		d := make([]model.AccountStateDelta, 0)
		shared := txn.ApplyData.EvalDelta.SharedAccts

		for k, v := range txn.ApplyData.EvalDelta.LocalDeltas {
			d = append(d, model.AccountStateDelta{
				Address: edIndexToAddress(k, &txn.Txn.Txn, shared),
				Delta:   *(stateDeltaToStateDelta(v)),
			})
		}

		localStateDelta = &d
	}

	return localStateDelta, stateDeltaToStateDelta(txn.ApplyData.EvalDelta.GlobalDelta)
}

func convertLogs(txn node.TxnWithStatus) *[][]byte {
	var logItems *[][]byte
	if len(txn.ApplyData.EvalDelta.Logs) > 0 {
		l := make([][]byte, len(txn.ApplyData.EvalDelta.Logs))

		for i, log := range txn.ApplyData.EvalDelta.Logs {
			l[i] = []byte(log)
		}

		logItems = &l
	}
	return logItems
}

func convertInners(txn *node.TxnWithStatus) *[]PreEncodedTxInfo {
	inner := make([]PreEncodedTxInfo, len(txn.ApplyData.EvalDelta.InnerTxns))
	for i := range txn.ApplyData.EvalDelta.InnerTxns {
		inner[i] = ConvertInnerTxn(&txn.ApplyData.EvalDelta.InnerTxns[i])
	}
	return &inner
}

// ConvertInnerTxn converts an inner SignedTxnWithAD to PreEncodedTxInfo for the REST API
func ConvertInnerTxn(txn *transactions.SignedTxnWithAD) PreEncodedTxInfo {
	// This copies from handlers.PendingTransactionInformation, with
	// simplifications because we have a SignedTxnWithAD rather than
	// TxnWithStatus, and we know this txn has committed.

	response := PreEncodedTxInfo{Txn: txn.SignedTxn}

	response.ClosingAmount = &txn.ApplyData.ClosingAmount.Raw
	response.AssetClosingAmount = &txn.ApplyData.AssetClosingAmount
	response.SenderRewards = &txn.ApplyData.SenderRewards.Raw
	response.ReceiverRewards = &txn.ApplyData.ReceiverRewards.Raw
	response.CloseRewards = &txn.ApplyData.CloseRewards.Raw

	// Since this is an inner txn, we know these indexes will be populated. No
	// need to search payset for IDs
	response.AssetIndex = omitEmpty(uint64(txn.ApplyData.ConfigAsset))
	response.ApplicationIndex = omitEmpty(uint64(txn.ApplyData.ApplicationID))

	withStatus := node.TxnWithStatus{
		Txn:       txn.SignedTxn,
		ApplyData: txn.ApplyData,
	}
	response.LocalStateDelta, response.GlobalStateDelta = convertToDeltas(withStatus)
	response.Logs = convertLogs(withStatus)
	response.Inners = convertInners(&withStatus)
	return response
}

<<<<<<< HEAD
func convertScratchWrite(scratchWrite *simulation.ScratchChange) *model.ScratchChangeUnit {
	if scratchWrite == nil {
		return nil
	}
	return &model.ScratchChangeUnit{
		Type:          uint64(scratchWrite.OperationType),
		ScratchSlotId: scratchWrite.ScratchSlot,
		Value: model.StackValue{
			Type:  uint64(scratchWrite.Value.Type),
			Uint:  omitEmpty(scratchWrite.Value.Uint),
			Bytes: byteOrNil([]byte(scratchWrite.Value.Bytes)),
		},
	}
=======
func convertTealValueSliceToModel(tvs []basics.TealValue) *[]model.AvmValue {
	if len(tvs) == 0 {
		return nil
	}
	modelTvs := make([]model.AvmValue, len(tvs))
	for i := range tvs {
		modelTvs[i] = model.AvmValue{
			Type:  uint64(tvs[i].Type),
			Uint:  omitEmpty(tvs[i].Uint),
			Bytes: byteOrNil([]byte(tvs[i].Bytes)),
		}
	}
	return &modelTvs
>>>>>>> aeef625e
}

func convertProgramTrace(programTrace []simulation.OpcodeTraceUnit) *[]model.SimulationOpcodeTraceUnit {
	if len(programTrace) == 0 {
		return nil
	}
	modelProgramTrace := make([]model.SimulationOpcodeTraceUnit, len(programTrace))
	for i := range programTrace {
		var spawnedInnersPtr *[]uint64
		if len(programTrace[i].SpawnedInners) > 0 {
			spawnedInners := make([]uint64, len(programTrace[i].SpawnedInners))
			for j, innerIndex := range programTrace[i].SpawnedInners {
				spawnedInners[j] = uint64(innerIndex)
			}
			spawnedInnersPtr = &spawnedInners
		}
		modelProgramTrace[i] = model.SimulationOpcodeTraceUnit{
<<<<<<< HEAD
			Pc:            programTrace[i].PC,
			SpawnedInners: spawnedInnersPtr,
			ScratchChange: convertScratchWrite(programTrace[i].ScratchSlotChange),
=======
			Pc:             programTrace[i].PC,
			SpawnedInners:  spawnedInnersPtr,
			StackAdditions: convertTealValueSliceToModel(programTrace[i].StackAdded),
			StackPopCount:  omitEmpty(programTrace[i].StackPopCount),
>>>>>>> aeef625e
		}
	}
	return &modelProgramTrace
}

func convertTxnTrace(txnTrace *simulation.TransactionTrace) *model.SimulationTransactionExecTrace {
	if txnTrace == nil {
		return nil
	}

	execTraceModel := model.SimulationTransactionExecTrace{
		ApprovalProgramTrace:   convertProgramTrace(txnTrace.ApprovalProgramTrace),
		ClearStateProgramTrace: convertProgramTrace(txnTrace.ClearStateProgramTrace),
		LogicSigTrace:          convertProgramTrace(txnTrace.LogicSigTrace),
	}

	if len(txnTrace.InnerTraces) > 0 {
		innerTraces := make([]model.SimulationTransactionExecTrace, len(txnTrace.InnerTraces))
		for i := range txnTrace.InnerTraces {
			innerTraces[i] = *convertTxnTrace(&txnTrace.InnerTraces[i])
		}
		execTraceModel.InnerTrace = &innerTraces
	}

	return &execTraceModel
}

func convertTxnResult(txnResult simulation.TxnResult) PreEncodedSimulateTxnResult {
	return PreEncodedSimulateTxnResult{
		Txn:                    ConvertInnerTxn(&txnResult.Txn),
		AppBudgetConsumed:      omitEmpty(txnResult.AppBudgetConsumed),
		LogicSigBudgetConsumed: omitEmpty(txnResult.LogicSigBudgetConsumed),
		TransactionTrace:       convertTxnTrace(txnResult.Trace),
	}
}

func convertTxnGroupResult(txnGroupResult simulation.TxnGroupResult) PreEncodedSimulateTxnGroupResult {
	txnResults := make([]PreEncodedSimulateTxnResult, len(txnGroupResult.Txns))
	for i, txnResult := range txnGroupResult.Txns {
		txnResults[i] = convertTxnResult(txnResult)
	}

	encoded := PreEncodedSimulateTxnGroupResult{
		Txns:              txnResults,
		FailureMessage:    omitEmpty(txnGroupResult.FailureMessage),
		AppBudgetAdded:    omitEmpty(txnGroupResult.AppBudgetAdded),
		AppBudgetConsumed: omitEmpty(txnGroupResult.AppBudgetConsumed),
	}

	if len(txnGroupResult.FailedAt) > 0 {
		failedAt := slices.Clone[[]uint64, uint64](txnGroupResult.FailedAt)
		encoded.FailedAt = &failedAt
	}

	return encoded
}

func convertSimulationResult(result simulation.Result) PreEncodedSimulateResponse {
	var evalOverrides *model.SimulationEvalOverrides
	if result.EvalOverrides != (simulation.ResultEvalOverrides{}) {
		evalOverrides = &model.SimulationEvalOverrides{
			AllowEmptySignatures: omitEmpty(result.EvalOverrides.AllowEmptySignatures),
			MaxLogSize:           result.EvalOverrides.MaxLogSize,
			MaxLogCalls:          result.EvalOverrides.MaxLogCalls,
			ExtraOpcodeBudget:    omitEmpty(result.EvalOverrides.ExtraOpcodeBudget),
		}
	}

	encodedSimulationResult := PreEncodedSimulateResponse{
		Version:         result.Version,
		LastRound:       uint64(result.LastRound),
		TxnGroups:       make([]PreEncodedSimulateTxnGroupResult, len(result.TxnGroups)),
		EvalOverrides:   evalOverrides,
		ExecTraceConfig: result.TraceConfig,
	}

	for i, txnGroup := range result.TxnGroups {
		encodedSimulationResult.TxnGroups[i] = convertTxnGroupResult(txnGroup)
	}

	return encodedSimulationResult
}

func convertSimulationRequest(request PreEncodedSimulateRequest) simulation.Request {
	txnGroups := make([][]transactions.SignedTxn, len(request.TxnGroups))
	for i, txnGroup := range request.TxnGroups {
		txnGroups[i] = txnGroup.Txns
	}
	return simulation.Request{
		TxnGroups:            txnGroups,
		AllowEmptySignatures: request.AllowEmptySignatures,
		AllowMoreLogging:     request.AllowMoreLogging,
		ExtraOpcodeBudget:    request.ExtraOpcodeBudget,
		TraceConfig:          request.ExecTraceConfig,
	}
}

// printableUTF8OrEmpty checks to see if the entire string is a UTF8 printable string.
// If this is the case, the string is returned as is. Otherwise, the empty string is returned.
func printableUTF8OrEmpty(in string) string {
	// iterate throughout all the characters in the string to see if they are all printable.
	// when range iterating on go strings, go decode each element as a utf8 rune.
	for _, c := range in {
		// is this a printable character, or invalid rune ?
		if c == utf8.RuneError || !unicode.IsPrint(c) {
			return ""
		}
	}
	return in
}<|MERGE_RESOLUTION|>--- conflicted
+++ resolved
@@ -346,7 +346,6 @@
 	return response
 }
 
-<<<<<<< HEAD
 func convertScratchWrite(scratchWrite *simulation.ScratchChange) *model.ScratchChangeUnit {
 	if scratchWrite == nil {
 		return nil
@@ -354,13 +353,14 @@
 	return &model.ScratchChangeUnit{
 		Type:          uint64(scratchWrite.OperationType),
 		ScratchSlotId: scratchWrite.ScratchSlot,
-		Value: model.StackValue{
+		Value: model.AvmValue{
 			Type:  uint64(scratchWrite.Value.Type),
 			Uint:  omitEmpty(scratchWrite.Value.Uint),
 			Bytes: byteOrNil([]byte(scratchWrite.Value.Bytes)),
 		},
 	}
-=======
+}
+
 func convertTealValueSliceToModel(tvs []basics.TealValue) *[]model.AvmValue {
 	if len(tvs) == 0 {
 		return nil
@@ -374,7 +374,6 @@
 		}
 	}
 	return &modelTvs
->>>>>>> aeef625e
 }
 
 func convertProgramTrace(programTrace []simulation.OpcodeTraceUnit) *[]model.SimulationOpcodeTraceUnit {
@@ -392,16 +391,11 @@
 			spawnedInnersPtr = &spawnedInners
 		}
 		modelProgramTrace[i] = model.SimulationOpcodeTraceUnit{
-<<<<<<< HEAD
-			Pc:            programTrace[i].PC,
-			SpawnedInners: spawnedInnersPtr,
-			ScratchChange: convertScratchWrite(programTrace[i].ScratchSlotChange),
-=======
 			Pc:             programTrace[i].PC,
 			SpawnedInners:  spawnedInnersPtr,
 			StackAdditions: convertTealValueSliceToModel(programTrace[i].StackAdded),
 			StackPopCount:  omitEmpty(programTrace[i].StackPopCount),
->>>>>>> aeef625e
+			ScratchChange:  convertScratchWrite(programTrace[i].ScratchSlotChange),
 		}
 	}
 	return &modelProgramTrace
