--- conflicted
+++ resolved
@@ -201,16 +201,10 @@
 func TestLedgerBasic(t *testing.T) {
 	genesisInitState, _ := testGenerateInitState(t, protocol.ConsensusCurrentVersion)
 	const inMem = true
-<<<<<<< HEAD
-	const archival = true
-	log := logging.TestingLog(t)
-	l, err := OpenLedger(log, t.Name(), inMem, genesisInitState, archival)
-=======
 	cfg := config.GetDefaultLocal()
 	cfg.Archival = true
 	log := logging.TestingLog(t)
 	l, err := OpenLedger(log, t.Name(), inMem, genesisInitState, cfg)
->>>>>>> fdf3a4c2
 	require.NoError(t, err, "could not open ledger")
 	defer l.Close()
 }
@@ -361,16 +355,10 @@
 
 	genesisInitState, initSecrets := testGenerateInitState(t, protocol.ConsensusV7)
 	const inMem = true
-<<<<<<< HEAD
-	const archival = true
-	log := logging.TestingLog(t)
-	l, err := OpenLedger(log, t.Name(), inMem, genesisInitState, archival)
-=======
 	log := logging.TestingLog(t)
 	cfg := config.GetDefaultLocal()
 	cfg.Archival = true
 	l, err := OpenLedger(log, t.Name(), inMem, genesisInitState, cfg)
->>>>>>> fdf3a4c2
 	a.NoError(err, "could not open ledger")
 	defer l.Close()
 
@@ -559,16 +547,10 @@
 
 	genesisInitState, initSecrets := testGenerateInitState(t, version)
 	const inMem = true
-<<<<<<< HEAD
-	const archival = true
-	log := logging.TestingLog(t)
-	l, err := OpenLedger(log, t.Name(), inMem, genesisInitState, archival)
-=======
 	log := logging.TestingLog(t)
 	cfg := config.GetDefaultLocal()
 	cfg.Archival = true
 	l, err := OpenLedger(log, t.Name(), inMem, genesisInitState, cfg)
->>>>>>> fdf3a4c2
 	a.NoError(err, "could not open ledger")
 	defer l.Close()
 
@@ -824,16 +806,10 @@
 
 	genesisInitState, initSecrets := testGenerateInitState(t, version)
 	const inMem = true
-<<<<<<< HEAD
-	const archival = true
-	log := logging.TestingLog(t)
-	l, err := OpenLedger(log, t.Name(), inMem, genesisInitState, archival)
-=======
 	cfg := config.GetDefaultLocal()
 	cfg.Archival = true
 	log := logging.TestingLog(t)
 	l, err := OpenLedger(log, t.Name(), inMem, genesisInitState, cfg)
->>>>>>> fdf3a4c2
 	a.NoError(err, "could not open ledger")
 	defer l.Close()
 
