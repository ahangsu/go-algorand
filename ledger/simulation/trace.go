--- conflicted
+++ resolved
@@ -106,15 +106,11 @@
 
 // ExecTraceConfig gathers all execution trace related configs for simulation result
 type ExecTraceConfig struct {
-<<<<<<< HEAD
-	Enable        bool `codec:"enable,omitempty"`
+	_struct struct{} `codec:",omitempty"`
+
+	Enable        bool `codec:"enable"`
+	Stack         bool `codec:"stack-change"`
 	ScratchChange bool `codec:"scratch-change,omitempty"`
-=======
-	_struct struct{} `codec:",omitempty"`
-
-	Enable bool `codec:"enable"`
-	Stack  bool `codec:"stack-change"`
->>>>>>> aeef625e
 }
 
 // Result contains the result from a call to Simulator.Simulate
@@ -132,13 +128,11 @@
 // The other invalid options would be eliminated in validateSimulateRequest early.
 func (r Result) ReturnTrace() bool { return r.TraceConfig.Enable }
 
-<<<<<<< HEAD
+// ReturnStackChange reads from Result object and decides if simulation return stack changes.
+func (r Result) ReturnStackChange() bool { return r.TraceConfig.Stack }
+
 // ReturnScratchChange tells if the simulation runs with scratch-change enabled.
 func (r Result) ReturnScratchChange() bool { return r.TraceConfig.ScratchChange }
-=======
-// ReturnStackChange reads from Result object and decides if simulation return stack changes.
-func (r Result) ReturnStackChange() bool { return r.TraceConfig.Stack }
->>>>>>> aeef625e
 
 // validateSimulateRequest first checks relation between request and config variables, including developerAPI:
 // if `developerAPI` provided is turned off, this method would:
@@ -186,7 +180,6 @@
 	}, nil
 }
 
-<<<<<<< HEAD
 // ScratchOperationType is an enum of the types for scratch slot operation: Load and Store
 type ScratchOperationType uint64
 
@@ -210,10 +203,7 @@
 	Value basics.TealValue
 }
 
-// OpcodeTraceUnit contains the trace effects of a single opcode evaluation
-=======
 // OpcodeTraceUnit contains the trace effects of a single opcode evaluation.
->>>>>>> aeef625e
 type OpcodeTraceUnit struct {
 	// The PC of the opcode being evaluated
 	PC uint64
@@ -223,16 +213,14 @@
 	// this OpcodeTraceUnit.
 	SpawnedInners []int
 
-<<<<<<< HEAD
+	// what has been added to stack
+	StackAdded []basics.TealValue
+
+	// deleted element number from stack
+	StackPopCount uint64
+
 	// ScratchSlotChange stands for a write operation into a scratch slot
 	ScratchSlotChange *ScratchChange
-=======
-	// what has been added to stack
-	StackAdded []basics.TealValue
-
-	// deleted element number from stack
-	StackPopCount uint64
->>>>>>> aeef625e
 }
 
 // TransactionTrace contains the trace effects of a single transaction evaluation (including its inners)
