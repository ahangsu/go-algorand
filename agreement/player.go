--- conflicted
+++ resolved
@@ -370,17 +370,13 @@
 	p.Step = soft
 	p.Napping = false
 	p.FastRecoveryDeadline = 0 // set immediately
-<<<<<<< HEAD
-	p.Deadline = FilterTimeout(target, source.Proto)
+	p.Deadline = Deadline{Duration: FilterTimeout(target, source.Proto), Type: TimeoutFilter}
 	if target == 0 {
 		p.SpeculativeAssemblyDeadline = SpeculativeBlockAsmTime(target, p.ConsensusVersion, p.SpeculativeAsmTimeDuration)
 	} else {
 		// only speculate on block assembly in period 0
 		p.SpeculativeAssemblyDeadline = 0
 	}
-=======
-	p.Deadline = Deadline{Duration: FilterTimeout(target, source.Proto), Type: TimeoutFilter}
->>>>>>> dfdb2932
 
 	// update tracer state to match player
 	r.t.setMetadata(tracerMetadata{p.Round, p.Period, p.Step})
