// Copyright (C) 2019-2023 Algorand, Inc.
// This file is part of go-algorand
//
// go-algorand is free software: you can redistribute it and/or modify
// it under the terms of the GNU Affero General Public License as
// published by the Free Software Foundation, either version 3 of the
// License, or (at your option) any later version.
//
// go-algorand is distributed in the hope that it will be useful,
// but WITHOUT ANY WARRANTY; without even the implied warranty of
// MERCHANTABILITY or FITNESS FOR A PARTICULAR PURPOSE.  See the
// GNU Affero General Public License for more details.
//
// You should have received a copy of the GNU Affero General Public License
// along with go-algorand.  If not, see <https://www.gnu.org/licenses/>.

package agreement

//go:generate dbgen -i agree.sql -p agreement -n agree -o agreeInstall.go -h ../scripts/LICENSE_HEADER
import (
	"context"

	"github.com/algorand/go-algorand/config"
	"github.com/algorand/go-algorand/logging"
	"github.com/algorand/go-algorand/protocol"
	"github.com/algorand/go-algorand/util/db"
	"github.com/algorand/go-algorand/util/execpool"
	"github.com/algorand/go-algorand/util/timers"
)

const (
	defaultCadaverName = "agreement"
)

// Service represents an instance of an execution of Algorand's agreement protocol.
type Service struct {
	parameters

	// for exiting
	quit   chan struct{}
	done   chan struct{}
	quitFn context.CancelFunc // TODO instead of storing this, pass a context into Start()

	// external events
	demux    *demux
	loopback pseudonode

	log    serviceLogger
	tracer *tracer

	voteVerifier    *AsyncVoteVerifier
	persistenceLoop *asyncPersistenceLoop

	monitor *coserviceMonitor

	persistRouter  rootRouter
	persistStatus  player
	persistActions []action
}

// Parameters holds the parameters necessary to run the agreement protocol.
type Parameters struct {
	Ledger
	Network
	KeyManager
	BlockValidator
	BlockFactory
	RandomSource
	EventsProcessingMonitor
	timers.Clock[TimeoutType]
	db.Accessor
	logging.Logger
	config.Local
	execpool.BacklogPool
}

// parameters is a convenience typedef for Parameters.
type parameters Parameters

// externalDemuxSignals used to syncronize the external signals that goes to the demux with the main loop.
type externalDemuxSignals struct {
<<<<<<< HEAD
	Deadline                    time.Duration
	FastRecoveryDeadline        time.Duration
	SpeculativeBlockAsmDeadline time.Duration
	CurrentRound                round
=======
	Deadline             Deadline
	FastRecoveryDeadline Deadline
	CurrentRound         round
>>>>>>> dfdb2932
}

// MakeService creates a new Agreement Service instance given a set of Parameters.
//
// Call Start to start execution and Shutdown to finish execution.
func MakeService(p Parameters) (*Service, error) {
	s := new(Service)

	s.parameters = parameters(p)

	s.log = makeServiceLogger(p.Logger)

	// GOAL2-541: tracer is not concurrency safe. It should only ever be
	// accessed by main state machine loop.
	var err error
	s.tracer, err = makeTracer(s.log, defaultCadaverName, p.CadaverSizeTarget, p.CadaverDirectory,
		s.Local.EnableAgreementReporting, s.Local.EnableAgreementTimeMetrics)
	if err != nil {
		return nil, err
	}

	s.persistenceLoop = makeAsyncPersistenceLoop(s.log, s.Accessor, s.Ledger)

	return s, nil
}

// SetTracerFilename updates the tracer filename used.
func (s *Service) SetTracerFilename(filename string) {
	s.tracer.cadaver.baseFilename = filename
}

// Start executing the agreement protocol.
func (s *Service) Start() {
	s.parameters.Network.Start()
	ctx, quitFn := context.WithCancel(context.Background())
	s.quitFn = quitFn

	s.quit = make(chan struct{})
	s.done = make(chan struct{})

	s.voteVerifier = MakeAsyncVoteVerifier(s.BacklogPool)
	s.demux = makeDemux(demuxParams{
		net:               s.Network,
		ledger:            s.Ledger,
		validator:         s.BlockValidator,
		voteVerifier:      s.voteVerifier,
		processingMonitor: s.EventsProcessingMonitor,
		log:               s.log,
		monitor:           s.monitor,
	})
	s.loopback = makePseudonode(pseudonodeParams{
		factory:      s.BlockFactory,
		validator:    s.BlockValidator,
		keys:         s.KeyManager,
		ledger:       s.Ledger,
		voteVerifier: s.voteVerifier,
		log:          s.log,
		monitor:      s.monitor,
	})

	s.persistenceLoop.Start()
	input := make(chan externalEvent)
	output := make(chan []action)
	ready := make(chan externalDemuxSignals)
	go s.demuxLoop(ctx, input, output, ready)
	go s.mainLoop(input, output, ready)
}

// Shutdown the execution of the protocol.
//
// This method returns after all resources have been cleaned up.
func (s *Service) Shutdown() {
	close(s.quit)
	s.quitFn()
	<-s.done
	s.persistenceLoop.Quit()
}

// demuxLoop repeatedly executes pending actions and then requests the next event from the Service.demux.
func (s *Service) demuxLoop(ctx context.Context, input chan<- externalEvent, output <-chan []action, ready <-chan externalDemuxSignals) {
	for a := range output {
		s.do(ctx, a)
		extSignals := <-ready
		e, ok := s.demux.next(s, extSignals.Deadline, extSignals.FastRecoveryDeadline, extSignals.SpeculativeBlockAsmDeadline, extSignals.CurrentRound)
		if !ok {
			close(input)
			break
		}
		input <- e
	}
	s.demux.quit()
	s.loopback.Quit()
	s.voteVerifier.Quit()
	close(s.done)
}

// mainLoop drives the state machine.
//
// After possibly restoring from disk and then initializing, it does the following in a loop:
// 1. Execute all pending actions.
// 2. Obtain an input event from the demultiplexer.
// 3. Drive the state machine with this input to obtain a slice of pending actions.
// 4. If necessary, persist state to disk.
func (s *Service) mainLoop(input <-chan externalEvent, output chan<- []action, ready chan<- externalDemuxSignals) {
	// setup
	var clock timers.Clock[TimeoutType]
	var router rootRouter
	var status player
	var a []action
	var err error
	raw, err := restore(s.log, s.Accessor)
	if err == nil {
		clock, router, status, a, err = decode(raw, s.Clock, s.log, false)
		if err != nil {
			reset(s.log, s.Accessor)
		} else {
			s.log.Infof("decode (agreement): restored crash state from database (pending %v @ %+v)", a, status)
		}
	}
	// err will tell us if the restore/decode operations above completed successfully or not.
	if err != nil || status.Round < s.Ledger.NextRound() {
		// in this case, we don't have fresh and valid state
		// pretend a new round has just started, and propose a block
		nextRound := s.Ledger.NextRound()
		nextVersion, err := s.Ledger.ConsensusVersion(nextRound)
		if err != nil {
			s.log.Errorf("unable to retrieve consensus version for round %d, defaulting to binary consensus version", nextRound)
			nextVersion = protocol.ConsensusCurrentVersion
		}
		status = player{Round: nextRound, Step: soft, Deadline: Deadline{Duration: FilterTimeout(0, nextVersion), Type: TimeoutFilter}}
		router = makeRootRouter(status)

		a1 := pseudonodeAction{T: assemble, Round: s.Ledger.NextRound()}
		a2 := rezeroAction{}

		a = make([]action, 0)
		a = append(a, a1, a2)
	} else {
		s.Clock = clock
	}

	for {
		status.ConsensusVersion, err = s.Ledger.ConsensusVersion(status.Round.SubSaturate(2))
		if err != nil {
			s.Panicf("cannot read latest consensus version, round %d: %v", status.Round.SubSaturate(2), err)
		}

		// set speculative block assembly based on the current local configuration
		status.SpeculativeAsmTimeDuration = s.parameters.Local.ProposalAssemblyTime + s.parameters.Local.SpeculativeBlockAssemblyGraceTime
		specClock := SpeculativeBlockAsmTime(status.Period, status.ConsensusVersion, status.SpeculativeAsmTimeDuration)

		output <- a
<<<<<<< HEAD
		ready <- externalDemuxSignals{Deadline: status.Deadline, FastRecoveryDeadline: status.FastRecoveryDeadline, SpeculativeBlockAsmDeadline: specClock, CurrentRound: status.Round}
=======
		fastRecoveryDeadline := Deadline{Duration: status.FastRecoveryDeadline, Type: TimeoutFastRecovery}
		ready <- externalDemuxSignals{Deadline: status.Deadline, FastRecoveryDeadline: fastRecoveryDeadline, CurrentRound: status.Round}
>>>>>>> dfdb2932
		e, ok := <-input
		if !ok {
			break
		}

		status, a = router.submitTop(s.tracer, status, e)

		if persistent(a) {
			s.persistRouter = router
			s.persistStatus = status
			s.persistActions = a
		}
	}
	close(output)
}

// persistState encodes the existing state of the agreement service and enqueue the
// encoded state to the persistence loop so it will get stored asynchronously.
// the done channel would get closed once operation complete successfully, or return an
// error if not.
// usage semantics : caller should ensure to call this function only when we have participation
// keys for the given voting round.
func (s *Service) persistState(done chan error) (events <-chan externalEvent) {
	raw := encode(s.Clock, s.persistRouter, s.persistStatus, s.persistActions, false)
	return s.persistenceLoop.Enqueue(s.Clock, s.persistStatus.Round, s.persistStatus.Period, s.persistStatus.Step, raw, done)
}

func (s *Service) do(ctx context.Context, as []action) {
	for _, a := range as {
		a.do(ctx, s)
	}
}<|MERGE_RESOLUTION|>--- conflicted
+++ resolved
@@ -79,16 +79,10 @@
 
 // externalDemuxSignals used to syncronize the external signals that goes to the demux with the main loop.
 type externalDemuxSignals struct {
-<<<<<<< HEAD
-	Deadline                    time.Duration
-	FastRecoveryDeadline        time.Duration
-	SpeculativeBlockAsmDeadline time.Duration
+	Deadline                    Deadline
+	FastRecoveryDeadline        Deadline
+	SpeculativeBlockAsmDeadline Deadline
 	CurrentRound                round
-=======
-	Deadline             Deadline
-	FastRecoveryDeadline Deadline
-	CurrentRound         round
->>>>>>> dfdb2932
 }
 
 // MakeService creates a new Agreement Service instance given a set of Parameters.
@@ -241,12 +235,9 @@
 		specClock := SpeculativeBlockAsmTime(status.Period, status.ConsensusVersion, status.SpeculativeAsmTimeDuration)
 
 		output <- a
-<<<<<<< HEAD
-		ready <- externalDemuxSignals{Deadline: status.Deadline, FastRecoveryDeadline: status.FastRecoveryDeadline, SpeculativeBlockAsmDeadline: specClock, CurrentRound: status.Round}
-=======
 		fastRecoveryDeadline := Deadline{Duration: status.FastRecoveryDeadline, Type: TimeoutFastRecovery}
-		ready <- externalDemuxSignals{Deadline: status.Deadline, FastRecoveryDeadline: fastRecoveryDeadline, CurrentRound: status.Round}
->>>>>>> dfdb2932
+		specAsmDeadline := Deadline{Duration: specClock, Type: SpeculativeBlockAsm}
+		ready <- externalDemuxSignals{Deadline: status.Deadline, FastRecoveryDeadline: fastRecoveryDeadline, SpeculativeBlockAsmDeadline: specAsmDeadline, CurrentRound: status.Round}
 		e, ok := <-input
 		if !ok {
 			break
