// Copyright (C) 2019 Algorand, Inc.
// This file is part of go-algorand
//
// go-algorand is free software: you can redistribute it and/or modify
// it under the terms of the GNU Affero General Public License as
// published by the Free Software Foundation, either version 3 of the
// License, or (at your option) any later version.
//
// go-algorand is distributed in the hope that it will be useful,
// but WITHOUT ANY WARRANTY; without even the implied warranty of
// MERCHANTABILITY or FITNESS FOR A PARTICULAR PURPOSE.  See the
// GNU Affero General Public License for more details.
//
// You should have received a copy of the GNU Affero General Public License
// along with go-algorand.  If not, see <https://www.gnu.org/licenses/>.

package algod

import (
	"path/filepath"
	"testing"

	"github.com/stretchr/testify/require"

	"github.com/algorand/go-algorand/crypto"
	"github.com/algorand/go-algorand/data/transactions"
	"github.com/algorand/go-algorand/libgoal"
	"github.com/algorand/go-algorand/test/framework/fixtures"
)

func BenchmarkSendPayment(b *testing.B) {
	var fixture fixtures.LibGoalFixture
	fixture.SetupNoStart(b, filepath.Join("nettemplates", "TwoNodes50Each.json"))
	fixture.Start()
	defer fixture.Shutdown()
	binDir := fixture.GetBinDir()

	c, err := libgoal.MakeClientWithBinDir(binDir, fixture.PrimaryDataDir(), fixture.PrimaryDataDir(), libgoal.FullClient)
	require.NoError(b, err)

	wallet, err := c.GetUnencryptedWalletHandle()
	require.NoError(b, err)

	addrs, err := c.ListAddresses(wallet)
	require.NoError(b, err)
	require.True(b, len(addrs) > 0)
	addr := addrs[0]

	b.Run("getwallet", func(b *testing.B) {
		for i := 0; i < b.N; i++ {
			_, err = c.GetUnencryptedWalletHandle()
			require.NoError(b, err)
		}
	})

	var tx transactions.Transaction
	b.Run("construct", func(b *testing.B) {
		for i := 0; i < b.N; i++ {
			var nonce [8]byte
			crypto.RandBytes(nonce[:])
<<<<<<< HEAD
			tx, err = c.ConstructPayment(addr, addr, 1, 1, nonce[:], "", 0, 0)
=======
			tx, err = c.ConstructPayment(addr, addr, 1, 1, nonce[:], "", [32]byte{}, 0, 0)
>>>>>>> ca79887f
			require.NoError(b, err)
		}
	})

	b.Run("signtxn", func(b *testing.B) {
		for i := 0; i < b.N; i++ {
			_, err = c.SignTransactionWithWallet(wallet, nil, tx)
			require.NoError(b, err)
		}
	})

	b.Run("sendpayment", func(b *testing.B) {
		for i := 0; i < b.N; i++ {
			var nonce [8]byte
			crypto.RandBytes(nonce[:])
			_, err := c.SendPaymentFromWallet(wallet, nil, addr, addr, 1, 1, nonce[:], "", 0, 0)
			require.NoError(b, err)
		}
	})
}<|MERGE_RESOLUTION|>--- conflicted
+++ resolved
@@ -58,11 +58,7 @@
 		for i := 0; i < b.N; i++ {
 			var nonce [8]byte
 			crypto.RandBytes(nonce[:])
-<<<<<<< HEAD
-			tx, err = c.ConstructPayment(addr, addr, 1, 1, nonce[:], "", 0, 0)
-=======
 			tx, err = c.ConstructPayment(addr, addr, 1, 1, nonce[:], "", [32]byte{}, 0, 0)
->>>>>>> ca79887f
 			require.NoError(b, err)
 		}
 	})
