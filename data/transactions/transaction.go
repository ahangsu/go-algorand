// Copyright (C) 2019-2020 Algorand, Inc.
// This file is part of go-algorand
//
// go-algorand is free software: you can redistribute it and/or modify
// it under the terms of the GNU Affero General Public License as
// published by the Free Software Foundation, either version 3 of the
// License, or (at your option) any later version.
//
// go-algorand is distributed in the hope that it will be useful,
// but WITHOUT ANY WARRANTY; without even the implied warranty of
// MERCHANTABILITY or FITNESS FOR A PARTICULAR PURPOSE.  See the
// GNU Affero General Public License for more details.
//
// You should have received a copy of the GNU Affero General Public License
// along with go-algorand.  If not, see <https://www.gnu.org/licenses/>.

package transactions

import (
	"fmt"

	"github.com/algorand/go-algorand/config"
	"github.com/algorand/go-algorand/crypto"
	"github.com/algorand/go-algorand/data/basics"
	"github.com/algorand/go-algorand/protocol"
)

// Txid is a hash used to uniquely identify individual transactions
type Txid crypto.Digest

// String converts txid to a pretty-printable string
func (txid Txid) String() string {
	return fmt.Sprintf("%v", crypto.Digest(txid))
}

// UnmarshalText initializes the Address from an array of bytes.
func (txid *Txid) UnmarshalText(text []byte) error {
	d, err := crypto.DigestFromString(string(text))
	*txid = Txid(d)
	return err
}

// SpecialAddresses holds addresses with nonstandard properties.
type SpecialAddresses struct {
	FeeSink     basics.Address
	RewardsPool basics.Address
}

// Balances allow to move MicroAlgos from one address to another and to update balance records, or to access and modify individual balance records
// After a call to Put (or Move), future calls to Get or Move will reflect the updated balance record(s)
type Balances interface {
	// Get looks up the balance record for an address
	// If the account is known to be empty, then err should be nil and the returned balance record should have the given address and empty AccountData
	// withPendingRewards specifies whether pending rewards should be applied.
	// A non-nil error means the lookup is impossible (e.g., if the database doesn't have necessary state anymore)
	Get(addr basics.Address, withPendingRewards bool) (basics.BalanceRecord, error)

	// GetAssetCreator gets the address of the account whose balance record
	// contains the asset params
	GetAssetCreator(aidx basics.AssetIndex) (basics.Address, error)

	Put(basics.BalanceRecord) error

	// Move MicroAlgos from one account to another, doing all necessary overflow checking (convenience method)
	// TODO: Does this need to be part of the balances interface, or can it just be implemented here as a function that calls Put and Get?
	Move(src, dst basics.Address, amount basics.MicroAlgos, srcRewards *basics.MicroAlgos, dstRewards *basics.MicroAlgos) error

	// Balances correspond to a Round, which mean that they also correspond
	// to a ConsensusParams.  This returns those parameters.
	ConsensusParams() config.ConsensusParams
}

// Header captures the fields common to every transaction type.
type Header struct {
	_struct struct{} `codec:",omitempty,omitemptyarray"`

	Sender      basics.Address    `codec:"snd"`
	Fee         basics.MicroAlgos `codec:"fee"`
	FirstValid  basics.Round      `codec:"fv"`
	LastValid   basics.Round      `codec:"lv"`
	Note        []byte            `codec:"note"` // Uniqueness or app-level data about txn
	GenesisID   string            `codec:"gen"`
	GenesisHash crypto.Digest     `codec:"gh"`

	// Group specifies that this transaction is part of a
	// transaction group (and, if so, specifies the hash
	// of a TxGroup).
	Group crypto.Digest `codec:"grp"`

	// Lease enforces mutual exclusion of transactions.  If this field is
	// nonzero, then once the transaction is confirmed, it acquires the
	// lease identified by the (Sender, Lease) pair of the transaction until
	// the LastValid round passes.  While this transaction possesses the
	// lease, no other transaction specifying this lease can be confirmed.
	Lease [32]byte `codec:"lx"`

	// RekeyTo, if nonzero, sets the sender's AuthAddr to the given address
	// If the RekeyTo address is the sender's actual address, the AuthAddr is set to zero
	// This allows "re-keying" a long-lived account -- rotating the signing key, changing
	// membership of a multisig account, etc.
	RekeyTo basics.Address `codec:"rekey"`
}

// Transaction describes a transaction that can appear in a block.
type Transaction struct {
	_struct struct{} `codec:",omitempty,omitemptyarray"`

	// Type of transaction
	Type protocol.TxType `codec:"type"`

	// Common fields for all types of transactions
	Header

	// Fields for different types of transactions
	KeyregTxnFields
	PaymentTxnFields
	AssetConfigTxnFields
	AssetTransferTxnFields
	AssetFreezeTxnFields
}

// ApplyData contains information about the transaction's execution.
type ApplyData struct {
	_struct struct{} `codec:",omitempty,omitemptyarray"`

	// Closing amount for transaction.
	ClosingAmount basics.MicroAlgos `codec:"ca"`

	// Rewards applied to the Sender, Receiver, and CloseRemainderTo accounts.
	SenderRewards   basics.MicroAlgos `codec:"rs"`
	ReceiverRewards basics.MicroAlgos `codec:"rr"`
	CloseRewards    basics.MicroAlgos `codec:"rc"`
}

// TxGroup describes a group of transactions that must appear
// together in a specific order in a block.
type TxGroup struct {
	_struct struct{} `codec:",omitempty,omitemptyarray"`

	// TxGroupHashes specifies a list of hashes of transactions that must appear
	// together, sequentially, in a block in order for the group to be
	// valid.  Each hash in the list is a hash of a transaction with
	// the `Group` field omitted.
	TxGroupHashes []crypto.Digest `codec:"txlist,allocbound=-"`
}

// ToBeHashed implements the crypto.Hashable interface.
func (tg TxGroup) ToBeHashed() (protocol.HashID, []byte) {
	return protocol.TxGroup, protocol.Encode(&tg)
}

// ToBeHashed implements the crypto.Hashable interface.
func (tx Transaction) ToBeHashed() (protocol.HashID, []byte) {
	return protocol.Transaction, protocol.Encode(&tx)
}

// ID returns the Txid (i.e., hash) of the transaction.
func (tx Transaction) ID() Txid {
	return Txid(crypto.HashObj(tx))
}

// Sign signs a transaction using a given Account's secrets.
func (tx Transaction) Sign(secrets *crypto.SignatureSecrets) SignedTxn {
	sig := secrets.Sign(tx)

	s := SignedTxn{
		Txn: tx,
		Sig: sig,
	}
<<<<<<< HEAD
=======
	// Set the AuthAddr if the signing key doesn't match the transaction sender
	if basics.Address(secrets.SignatureVerifier) != tx.Sender {
		s.AuthAddr = basics.Address(secrets.SignatureVerifier)
	}
>>>>>>> fdf3a4c2
	return s
}

// Src returns the address that posted the transaction.
// This is the account that pays the associated Fee.
func (tx Header) Src() basics.Address {
	return tx.Sender
}

// TxFee returns the fee associated with this transaction.
func (tx Header) TxFee() basics.MicroAlgos {
	return tx.Fee
}

// Alive checks to see if the transaction is still alive (can be applied) at the specified Round.
func (tx Header) Alive(tc TxnContext) error {
	// Check round validity
	round := tc.Round()
	if round < tx.FirstValid || round > tx.LastValid {
		return TxnDeadError{
			Round:      round,
			FirstValid: tx.FirstValid,
			LastValid:  tx.LastValid,
		}
	}

	// Check genesis ID
	proto := tc.ConsensusProtocol()
	genesisID := tc.GenesisID()
	if tx.GenesisID != "" && tx.GenesisID != genesisID {
		return fmt.Errorf("tx.GenesisID <%s> does not match expected <%s>",
			tx.GenesisID, genesisID)
	}

	// Check genesis hash
	if proto.SupportGenesisHash {
		genesisHash := tc.GenesisHash()
		if tx.GenesisHash != (crypto.Digest{}) && tx.GenesisHash != genesisHash {
			return fmt.Errorf("tx.GenesisHash <%s> does not match expected <%s>",
				tx.GenesisHash, genesisHash)
		}
		if proto.RequireGenesisHash && tx.GenesisHash == (crypto.Digest{}) {
			return fmt.Errorf("required tx.GenesisHash is missing")
		}
	} else {
		if tx.GenesisHash != (crypto.Digest{}) {
			return fmt.Errorf("tx.GenesisHash <%s> not allowed", tx.GenesisHash)
		}
	}

	return nil
}

// MatchAddress checks if the transaction touches a given address.
func (tx Transaction) MatchAddress(addr basics.Address, spec SpecialAddresses) bool {
	for _, candidate := range tx.RelevantAddrs(spec) {
		if addr == candidate {
			return true
		}
	}
	return false
}

// WellFormed checks that the transaction looks reasonable on its own (but not necessarily valid against the actual ledger). It does not check signatures.
func (tx Transaction) WellFormed(spec SpecialAddresses, proto config.ConsensusParams) error {
	switch tx.Type {
	case protocol.PaymentTx:
		// in case that the fee sink is spending, check that this spend is to a valid address
		err := tx.checkSpender(tx.Header, spec, proto)
		if err != nil {
			return err
		}

	case protocol.KeyRegistrationTx:
		// check that, if this tx is marking an account nonparticipating,
		// it supplies no key (as though it were trying to go offline)
		if tx.KeyregTxnFields.Nonparticipation {
			if !proto.SupportBecomeNonParticipatingTransactions {
				// if the transaction has the Nonparticipation flag high, but the protocol does not support
				// that type of transaction, it is invalid.
				return fmt.Errorf("transaction tries to mark an account as nonparticipating, but that transaction is not supported")
			}
			suppliesNullKeys := tx.KeyregTxnFields.VotePK == crypto.OneTimeSignatureVerifier{} || tx.KeyregTxnFields.SelectionPK == crypto.VRFVerifier{}
			if !suppliesNullKeys {
				return fmt.Errorf("transaction tries to register keys to go online, but nonparticipatory flag is set")
			}
		}

	case protocol.AssetConfigTx:
		if !proto.Asset {
			return fmt.Errorf("asset transaction not supported")
		}

	case protocol.AssetTransferTx:
		if !proto.Asset {
			return fmt.Errorf("asset transaction not supported")
		}

	case protocol.AssetFreezeTx:
		if !proto.Asset {
			return fmt.Errorf("asset transaction not supported")
		}

	default:
		return fmt.Errorf("unknown tx type %v", tx.Type)
	}

	nonZeroFields := make(map[protocol.TxType]bool)
	if tx.PaymentTxnFields != (PaymentTxnFields{}) {
		nonZeroFields[protocol.PaymentTx] = true
	}

	if tx.KeyregTxnFields != (KeyregTxnFields{}) {
		nonZeroFields[protocol.KeyRegistrationTx] = true
	}

	if tx.AssetConfigTxnFields != (AssetConfigTxnFields{}) {
		nonZeroFields[protocol.AssetConfigTx] = true
	}

	if tx.AssetTransferTxnFields != (AssetTransferTxnFields{}) {
		nonZeroFields[protocol.AssetTransferTx] = true
	}

	if tx.AssetFreezeTxnFields != (AssetFreezeTxnFields{}) {
		nonZeroFields[protocol.AssetFreezeTx] = true
	}

	for t, nonZero := range nonZeroFields {
		if nonZero && t != tx.Type {
			return fmt.Errorf("transaction of type %v has non-zero fields for type %v", tx.Type, t)
		}
	}

	if tx.Fee.LessThan(basics.MicroAlgos{Raw: proto.MinTxnFee}) {
		return makeMinFeeErrorf("transaction had fee %v, which is less than the minimum %v", tx.Fee, proto.MinTxnFee)
	}
	if tx.LastValid < tx.FirstValid {
		return fmt.Errorf("transaction invalid range (%v--%v)", tx.FirstValid, tx.LastValid)
	}
	if tx.LastValid-tx.FirstValid > basics.Round(proto.MaxTxnLife) {
		return fmt.Errorf("transaction window size excessive (%v--%v)", tx.FirstValid, tx.LastValid)
	}
	if len(tx.Note) > proto.MaxTxnNoteBytes {
		return fmt.Errorf("transaction note too big: %d > %d", len(tx.Note), proto.MaxTxnNoteBytes)
	}
	if len(tx.AssetConfigTxnFields.AssetParams.AssetName) > proto.MaxAssetNameBytes {
		return fmt.Errorf("transaction asset name too big: %d > %d", len(tx.AssetConfigTxnFields.AssetParams.AssetName), proto.MaxAssetNameBytes)
	}
	if len(tx.AssetConfigTxnFields.AssetParams.UnitName) > proto.MaxAssetUnitNameBytes {
		return fmt.Errorf("transaction asset unit name too big: %d > %d", len(tx.AssetConfigTxnFields.AssetParams.UnitName), proto.MaxAssetUnitNameBytes)
	}
	if len(tx.AssetConfigTxnFields.AssetParams.URL) > proto.MaxAssetURLBytes {
		return fmt.Errorf("transaction asset url too big: %d > %d", len(tx.AssetConfigTxnFields.AssetParams.URL), proto.MaxAssetURLBytes)
	}
	if tx.AssetConfigTxnFields.AssetParams.Decimals > proto.MaxAssetDecimals {
		return fmt.Errorf("transaction asset decimals is too high (max is %d)", proto.MaxAssetDecimals)
	}
	if tx.Sender == spec.RewardsPool {
		// this check is just to be safe, but reaching here seems impossible, since it requires computing a preimage of rwpool
		return fmt.Errorf("transaction from incentive pool is invalid")
	}
	if tx.Sender.IsZero() {
		return fmt.Errorf("transaction cannot have zero sender")
	}
	if !proto.SupportTransactionLeases && (tx.Lease != [32]byte{}) {
		return fmt.Errorf("transaction tried to acquire lease %v but protocol does not support transaction leases", tx.Lease)
	}
	if !proto.SupportTxGroups && (tx.Group != crypto.Digest{}) {
		return fmt.Errorf("transaction has group but groups not yet enabled")
	}
	if !proto.SupportRekeying && (tx.RekeyTo != basics.Address{}) {
		return fmt.Errorf("transaction has RekeyTo set but rekeying not yet enabled")
	}
	return nil
}

// Aux returns the note associated with this transaction
func (tx Header) Aux() []byte {
	return tx.Note
}

// First returns the first round this transaction is valid
func (tx Header) First() basics.Round {
	return tx.FirstValid
}

// Last returns the first round this transaction is valid
func (tx Header) Last() basics.Round {
	return tx.LastValid
}

// RelevantAddrs returns the addresses whose balance records this transaction will need to access.
// The header's default is to return just the sender and the fee sink.
func (tx Transaction) RelevantAddrs(spec SpecialAddresses) []basics.Address {
	addrs := []basics.Address{tx.Sender, spec.FeeSink}

	switch tx.Type {
	case protocol.PaymentTx:
		addrs = append(addrs, tx.PaymentTxnFields.Receiver)
		if !tx.PaymentTxnFields.CloseRemainderTo.IsZero() {
			addrs = append(addrs, tx.PaymentTxnFields.CloseRemainderTo)
		}
	case protocol.AssetTransferTx:
		addrs = append(addrs, tx.AssetTransferTxnFields.AssetReceiver)
		if !tx.AssetTransferTxnFields.AssetCloseTo.IsZero() {
			addrs = append(addrs, tx.AssetTransferTxnFields.AssetCloseTo)
		}
		if !tx.AssetTransferTxnFields.AssetSender.IsZero() {
			addrs = append(addrs, tx.AssetTransferTxnFields.AssetSender)
		}
	}

	return addrs
}

// TxAmount returns the amount paid to the recipient in this payment
func (tx Transaction) TxAmount() basics.MicroAlgos {
	switch tx.Type {
	case protocol.PaymentTx:
		return tx.PaymentTxnFields.Amount

	default:
		return basics.MicroAlgos{Raw: 0}
	}
}

// GetReceiverAddress returns the address of the receiver. If the transaction has no receiver, it returns the empty address.
func (tx Transaction) GetReceiverAddress() basics.Address {
	switch tx.Type {
	case protocol.PaymentTx:
		return tx.PaymentTxnFields.Receiver
	case protocol.AssetTransferTx:
		return tx.AssetTransferTxnFields.AssetReceiver
	default:
		return basics.Address{}
	}
}

// EstimateEncodedSize returns the estimated encoded size of the transaction including the signature.
// This function is to be used for calculating the fee
// Note that it may be an underestimate if the transaction is signed in an unusual way
// (e.g., with an authaddr or via multisig or logicsig)
func (tx Transaction) EstimateEncodedSize() int {
	// Make a signedtxn with a nonzero signature and encode it
	stx := SignedTxn{
		Txn: tx,
		Sig: crypto.Signature{1},
	}
	return stx.GetEncodedLength()
}

// Apply changes the balances according to this transaction.
func (tx Transaction) Apply(balances Balances, spec SpecialAddresses, ctr uint64) (ad ApplyData, err error) {
	params := balances.ConsensusParams()

	// move fee to pool
	err = balances.Move(tx.Sender, spec.FeeSink, tx.Fee, &ad.SenderRewards, nil)
	if err != nil {
		return
	}

	// rekeying: update balrecord.AuthAddr to tx.RekeyTo if provided
	if (tx.RekeyTo != basics.Address{}) {
		var record basics.BalanceRecord
		record, err = balances.Get(tx.Sender, false)
		if err != nil {
			return
		}
		// Special case: rekeying to the account's actual address just sets balrecord.AuthAddr to 0
		// This saves 32 bytes in your balance record if you want to go back to using your original key
		if tx.RekeyTo == tx.Sender {
			record.AuthAddr = basics.Address{}
		} else {
			record.AuthAddr = tx.RekeyTo
		}

		err = balances.Put(record)
		if err != nil {
			return
		}
	}

	switch tx.Type {
	case protocol.PaymentTx:
		err = tx.PaymentTxnFields.apply(tx.Header, balances, spec, &ad)

	case protocol.KeyRegistrationTx:
		err = tx.KeyregTxnFields.apply(tx.Header, balances, spec, &ad)

	case protocol.AssetConfigTx:
		err = tx.AssetConfigTxnFields.apply(tx.Header, balances, spec, &ad, ctr)

	case protocol.AssetTransferTx:
		err = tx.AssetTransferTxnFields.apply(tx.Header, balances, spec, &ad)

	case protocol.AssetFreezeTx:
		err = tx.AssetFreezeTxnFields.apply(tx.Header, balances, spec, &ad)

	default:
		err = fmt.Errorf("Unknown transaction type %v", tx.Type)
	}

	// If the protocol does not support rewards in ApplyData,
	// clear them out.
	if !params.RewardsInApplyData {
		ad.SenderRewards = basics.MicroAlgos{}
		ad.ReceiverRewards = basics.MicroAlgos{}
		ad.CloseRewards = basics.MicroAlgos{}
	}

	return
}

// TxnContext describes the context in which a transaction can appear
// (pretty much, a block, but we don't have the definition of a block
// here, since that would be a circular dependency).  This is used to
// decide if a transaction is alive or not.
type TxnContext interface {
	Round() basics.Round
	ConsensusProtocol() config.ConsensusParams
	GenesisID() string
	GenesisHash() crypto.Digest
}

// ExplicitTxnContext is a struct that implements TxnContext with
// explicit fields for everything.
type ExplicitTxnContext struct {
	ExplicitRound basics.Round
	Proto         config.ConsensusParams
	GenID         string
	GenHash       crypto.Digest
}

// Round implements the TxnContext interface
func (tc ExplicitTxnContext) Round() basics.Round {
	return tc.ExplicitRound
}

// ConsensusProtocol implements the TxnContext interface
func (tc ExplicitTxnContext) ConsensusProtocol() config.ConsensusParams {
	return tc.Proto
}

// GenesisID implements the TxnContext interface
func (tc ExplicitTxnContext) GenesisID() string {
	return tc.GenID
}

// GenesisHash implements the TxnContext interface
func (tc ExplicitTxnContext) GenesisHash() crypto.Digest {
	return tc.GenHash
}<|MERGE_RESOLUTION|>--- conflicted
+++ resolved
@@ -167,13 +167,10 @@
 		Txn: tx,
 		Sig: sig,
 	}
-<<<<<<< HEAD
-=======
 	// Set the AuthAddr if the signing key doesn't match the transaction sender
 	if basics.Address(secrets.SignatureVerifier) != tx.Sender {
 		s.AuthAddr = basics.Address(secrets.SignatureVerifier)
 	}
->>>>>>> fdf3a4c2
 	return s
 }
 
